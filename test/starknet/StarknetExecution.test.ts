import { expect } from 'chai';
import { ethers } from 'hardhat';
import { StarknetContract, Account } from 'hardhat/types';
import { utils } from '@snapshot-labs/sx';
import { starknetExecutionSetup } from '../shared/setup';
import { PROPOSE_SELECTOR, VOTE_SELECTOR, AUTHENTICATE_SELECTOR } from '../shared/constants';

describe('Starknet execution via account contract', () => {
  // Contracts
  let space: StarknetContract;
  let controller: Account;
  let vanillaAuthenticator: StarknetContract;
  let vanillaVotingStrategy: StarknetContract;
  let starknetExecutionStrategy: StarknetContract;

  // Proposal creation parameters
  let spaceAddress: string;
  let metadataUri: utils.intsSequence.IntsSequence;
  let proposerEthAddress: string;
  let usedVotingStrategies1: string[];
  let userVotingParamsAll1: string[][];
  let executionStrategy: string;
  let executionParams: string[];
  let proposeCalldata: string[];

  // Additional parameters for voting
  let voterEthAddress: string;
  let proposalId: string;
  let choice: utils.choice.Choice;
  let usedVotingStrategies2: string[];
  let userVotingParamsAll2: string[][];
  let voteCalldata: string[];

  // Calls
  let tx1: utils.encoding.Call;
  let tx2: utils.encoding.Call;
  let tx3: utils.encoding.Call;

  // Calls
  let tx1: utils.encoding.Call;
  let tx2: utils.encoding.Call;
  let tx3: utils.encoding.Call;

  before(async function () {
    this.timeout(800000);

    ({ space, controller, vanillaAuthenticator, vanillaVotingStrategy, starknetExecutionStrategy } =
      await starknetExecutionSetup());

    metadataUri = utils.intsSequence.IntsSequence.LEFromString(
      'Hello and welcome to Snapshot X. This is the future of governance.'
    );
    proposerEthAddress = ethers.Wallet.createRandom().address;
    spaceAddress = space.address;
    usedVotingStrategies1 = [vanillaVotingStrategy.address];
    userVotingParamsAll1 = [[]];
<<<<<<< HEAD
    executionStrategy = BigInt(1); // Starknet execution does not use a separate strategy contract, instead its indicated via passing the value 1.
=======
    executionStrategy = '0x1'; // Starknet execution does not use a separate strategy contract, instead its indicated via passing the value 1.
>>>>>>> ea48169c

    // For the execution of the proposal, we create 3 new dummy proposals
    const txCalldata1 = utils.encoding.getProposeCalldata(
      proposerEthAddress,
      metadataUri,
      '0x1234',
      usedVotingStrategies1,
      userVotingParamsAll1,
      []
    );
    const txCalldata2 = utils.encoding.getProposeCalldata(
      proposerEthAddress,
      metadataUri,
      '0x4567',
      usedVotingStrategies1,
      userVotingParamsAll1,
      []
    );
    const txCalldata3 = utils.encoding.getProposeCalldata(
      proposerEthAddress,
      metadataUri,
      '0x456789',
      usedVotingStrategies1,
      userVotingParamsAll1,
      []
    );
    tx1 = {
<<<<<<< HEAD
      to: BigInt(vanillaAuthenticator.address),
=======
      to: vanillaAuthenticator.address,
>>>>>>> ea48169c
      functionSelector: AUTHENTICATE_SELECTOR,
      calldata: [
        spaceAddress,
        PROPOSE_SELECTOR,
        `0x${txCalldata1.length.toString(16)}`,
        ...txCalldata1,
      ],
    };
    tx2 = {
<<<<<<< HEAD
      to: BigInt(vanillaAuthenticator.address),
=======
      to: vanillaAuthenticator.address,
>>>>>>> ea48169c
      functionSelector: AUTHENTICATE_SELECTOR,
      calldata: [
        spaceAddress,
        PROPOSE_SELECTOR,
        `0x${txCalldata2.length.toString(16)}`,
        ...txCalldata2,
      ],
    };
    tx3 = {
<<<<<<< HEAD
      to: BigInt(vanillaAuthenticator.address),
=======
      to: vanillaAuthenticator.address,
>>>>>>> ea48169c
      functionSelector: AUTHENTICATE_SELECTOR,
      calldata: [
        spaceAddress,
        PROPOSE_SELECTOR,
        `0x${txCalldata3.length.toString(16)}`,
        ...txCalldata3,
      ],
    };
    executionParams = utils.encoding.createStarknetExecutionParams([tx1, tx2, tx3]);

    proposeCalldata = utils.encoding.getProposeCalldata(
      proposerEthAddress,
      metadataUri,
      executionStrategy,
      usedVotingStrategies1,
      userVotingParamsAll1,
      executionParams
    );

    voterEthAddress = ethers.Wallet.createRandom().address;
    proposalId = '0x1';
    choice = utils.choice.Choice.FOR;
    usedVotingStrategies2 = [vanillaVotingStrategy.address];
    userVotingParamsAll2 = [[]];
    voteCalldata = utils.encoding.getVoteCalldata(
      voterEthAddress,
      proposalId,
      choice,
      usedVotingStrategies2,
      userVotingParamsAll2
    );
  });

  it('Users should be able to create a proposal, cast a vote, and execute it', async () => {
    // -- Creates the proposal --
    {
      await vanillaAuthenticator.invoke('authenticate', {
        target: spaceAddress,
        function_selector: PROPOSE_SELECTOR,
        calldata: proposeCalldata,
      });
    }
    // -- Casts a vote FOR --
    {
      await vanillaAuthenticator.invoke('authenticate', {
        target: spaceAddress,
        function_selector: VOTE_SELECTOR,
        calldata: voteCalldata,
      });
    }

    // -- Executes the proposal, which should create 3 new dummy proposal in the same space
    {
      await space.invoke('finalize_proposal', {
        proposal_id: proposalId,
        execution_params: executionParams,
      });

      let { proposal_info } = await space.call('get_proposal_info', {
        proposal_id: 2,
      });
      // We can check that the proposal was successfully created by checking the execution strategy
      // as it will be zero if the new proposal was not created
      expect(proposal_info.proposal.executor).to.deep.equal(BigInt('0x1234'));

      // Same for second dummy proposal
      ({ proposal_info } = await space.call('get_proposal_info', {
        proposal_id: 3,
      }));
      expect(proposal_info.proposal.executor).to.deep.equal(BigInt('0x4567'));

      ({ proposal_info } = await space.call('get_proposal_info', {
        proposal_id: 4,
      }));
      expect(proposal_info.proposal.executor).to.deep.equal(BigInt('0x456789'));
    }
  }).timeout(6000000);
});<|MERGE_RESOLUTION|>--- conflicted
+++ resolved
@@ -36,11 +36,6 @@
   let tx2: utils.encoding.Call;
   let tx3: utils.encoding.Call;
 
-  // Calls
-  let tx1: utils.encoding.Call;
-  let tx2: utils.encoding.Call;
-  let tx3: utils.encoding.Call;
-
   before(async function () {
     this.timeout(800000);
 
@@ -54,11 +49,7 @@
     spaceAddress = space.address;
     usedVotingStrategies1 = [vanillaVotingStrategy.address];
     userVotingParamsAll1 = [[]];
-<<<<<<< HEAD
-    executionStrategy = BigInt(1); // Starknet execution does not use a separate strategy contract, instead its indicated via passing the value 1.
-=======
     executionStrategy = '0x1'; // Starknet execution does not use a separate strategy contract, instead its indicated via passing the value 1.
->>>>>>> ea48169c
 
     // For the execution of the proposal, we create 3 new dummy proposals
     const txCalldata1 = utils.encoding.getProposeCalldata(
@@ -86,11 +77,7 @@
       []
     );
     tx1 = {
-<<<<<<< HEAD
-      to: BigInt(vanillaAuthenticator.address),
-=======
       to: vanillaAuthenticator.address,
->>>>>>> ea48169c
       functionSelector: AUTHENTICATE_SELECTOR,
       calldata: [
         spaceAddress,
@@ -100,11 +87,7 @@
       ],
     };
     tx2 = {
-<<<<<<< HEAD
-      to: BigInt(vanillaAuthenticator.address),
-=======
       to: vanillaAuthenticator.address,
->>>>>>> ea48169c
       functionSelector: AUTHENTICATE_SELECTOR,
       calldata: [
         spaceAddress,
@@ -114,11 +97,7 @@
       ],
     };
     tx3 = {
-<<<<<<< HEAD
-      to: BigInt(vanillaAuthenticator.address),
-=======
       to: vanillaAuthenticator.address,
->>>>>>> ea48169c
       functionSelector: AUTHENTICATE_SELECTOR,
       calldata: [
         spaceAddress,
