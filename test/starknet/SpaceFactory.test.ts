import { expect } from 'chai';
import { ethers, starknet } from 'hardhat';
import { StarknetContract, Account, StarknetContractFactory } from 'hardhat/types';
import { utils } from '@snapshot-labs/sx';
import { spaceFactorySetup } from '../shared/setup';
import { PROPOSE_SELECTOR, VOTE_SELECTOR } from '../shared/constants';

describe('Space Deployment Testing', () => {
  // Contracts
  let space: StarknetContract;
  let spaceFactoryClass: StarknetContractFactory;
  let spaceDeployer: StarknetContract;
  let controller: Account;
  let vanillaAuthenticator: StarknetContract;
  let vanillaVotingStrategy: StarknetContract;
  let vanillaExecutionStrategy: StarknetContract;

  // Space deployment parameters
  let votingDelay: bigint;
  let minVotingDuration: bigint;
  let maxVotingDuration: bigint;
  let votingStrategies: string[];
  let votingStrategyParamsFlat: string[];
  let authenticators: string[];
  let executors: string[];
  let quorum: utils.splitUint256.SplitUint256;
  let proposalThreshold: utils.splitUint256.SplitUint256;

  // Proposal creation parameters
  let spaceAddress: bigint;
  let metadataUri: utils.intsSequence.IntsSequence;
  let proposerEthAddress: string;
  let usedVotingStrategies1: string[];
  let userVotingParamsAll1: string[][];
  let executionStrategy: string;
  let executionParams: string[];
  let proposeCalldata: string[];

  before(async function () {
    this.timeout(800000);

    ({
      spaceDeployer,
      spaceFactoryClass,
      controller,
      vanillaAuthenticator,
      vanillaVotingStrategy,
      vanillaExecutionStrategy,
    } = await spaceFactorySetup());

    votingDelay = BigInt(0);
    minVotingDuration = BigInt(0);
    maxVotingDuration = BigInt(2000);
    votingStrategies = [vanillaVotingStrategy.address];
    votingStrategyParamsFlat = utils.encoding.flatten2DArray([[]]);
    authenticators = [vanillaAuthenticator.address];
    executors = [vanillaExecutionStrategy.address];
    quorum = utils.splitUint256.SplitUint256.fromUint(BigInt(1)); //  Quorum of one for the vanilla test
    proposalThreshold = utils.splitUint256.SplitUint256.fromUint(BigInt(1)); // Proposal threshold of 1 for the vanilla test
  });

  it('A user should be able to deploy a space contract', async () => {
    const txHash = await spaceDeployer.invoke('deploy_space', {
      public_key: BigInt(controller.publicKey),
      voting_delay: votingDelay,
      min_voting_duration: minVotingDuration,
      max_voting_duration: maxVotingDuration,
      proposal_threshold: proposalThreshold,
      controller: BigInt(controller.address),
      quorum: quorum,
      voting_strategy_params_flat: votingStrategyParamsFlat,
      voting_strategies: votingStrategies,
      authenticators: authenticators,
      executors: executors,
    });
    const receipt = await starknet.getTransactionReceipt(txHash);
    // Removing first event as that's from the account contract deployment
    const decodedEvents = await spaceDeployer.decodeEvents(receipt.events.slice(1));
<<<<<<< HEAD
    metadataUri = utils.strings.strToShortStringArr(
      'Hello and welcome to Snapshot X. This is the future of governance.'
    );
    proposerEthAddress = ethers.Wallet.createRandom().address;
    spaceAddress = BigInt(decodedEvents[0].data.space_address);
=======
    metadataUri = utils.intsSequence.IntsSequence.LEFromString(
      'Hello and welcome to Snapshot X. This is the future of governance.'
    );
    proposerEthAddress = ethers.Wallet.createRandom().address;
    spaceAddress = decodedEvents[0].data.space_address;
>>>>>>> ea48169c
    space = spaceFactoryClass.getContractAt(`0x${spaceAddress.toString(16)}`);
    usedVotingStrategies1 = [vanillaVotingStrategy.address];
    userVotingParamsAll1 = [[]];
    executionStrategy = vanillaExecutionStrategy.address;
    executionParams = [];
    proposeCalldata = utils.encoding.getProposeCalldata(
      proposerEthAddress,
      metadataUri,
      executionStrategy,
      usedVotingStrategies1,
      userVotingParamsAll1,
      executionParams
    );

    // -- Creates the proposal --
    {
      await vanillaAuthenticator.invoke('authenticate', {
        target: spaceAddress,
        function_selector: PROPOSE_SELECTOR,
        calldata: proposeCalldata,
      });

      const { proposal_info } = await space.call('get_proposal_info', {
        proposal_id: '0x1',
      });

      const _for = utils.splitUint256.SplitUint256.fromObj(proposal_info.power_for).toUint();
      expect(_for).to.deep.equal(BigInt(0));
      const against = utils.splitUint256.SplitUint256.fromObj(proposal_info.power_against).toUint();
      expect(against).to.deep.equal(BigInt(0));
      const abstain = utils.splitUint256.SplitUint256.fromObj(proposal_info.power_abstain).toUint();
      expect(abstain).to.deep.equal(BigInt(0));
    }
  }).timeout(6000000);
});<|MERGE_RESOLUTION|>--- conflicted
+++ resolved
@@ -76,19 +76,11 @@
     const receipt = await starknet.getTransactionReceipt(txHash);
     // Removing first event as that's from the account contract deployment
     const decodedEvents = await spaceDeployer.decodeEvents(receipt.events.slice(1));
-<<<<<<< HEAD
-    metadataUri = utils.strings.strToShortStringArr(
-      'Hello and welcome to Snapshot X. This is the future of governance.'
-    );
-    proposerEthAddress = ethers.Wallet.createRandom().address;
-    spaceAddress = BigInt(decodedEvents[0].data.space_address);
-=======
     metadataUri = utils.intsSequence.IntsSequence.LEFromString(
       'Hello and welcome to Snapshot X. This is the future of governance.'
     );
     proposerEthAddress = ethers.Wallet.createRandom().address;
     spaceAddress = decodedEvents[0].data.space_address;
->>>>>>> ea48169c
     space = spaceFactoryClass.getContractAt(`0x${spaceAddress.toString(16)}`);
     usedVotingStrategies1 = [vanillaVotingStrategy.address];
     userVotingParamsAll1 = [[]];
