--- conflicted
+++ resolved
@@ -598,7 +598,6 @@
   };
 }
 
-<<<<<<< HEAD
 export async function spaceFactorySetup() {
   const controller = (await starknet.deployAccount('Argent')) as Account;
   const spaceDeployerFactory = await starknet.getContractFactory(
@@ -608,40 +607,25 @@
   const spaceFactoryClass = await starknet.getContractFactory('./contracts/starknet/Space.cairo');
   const spaceHash = await spaceFactoryClass.declare();
 
-=======
-export async function starknetExecutionSetup() {
-  const controller = (await starknet.deployAccount('Argent')) as Account;
-  const spaceFactory = await starknet.getContractFactory('./contracts/starknet/Space.cairo');
->>>>>>> 0d5b6bd7
   const vanillaVotingStrategyFactory = await starknet.getContractFactory(
     './contracts/starknet/VotingStrategies/Vanilla.cairo'
   );
   const vanillaAuthenticatorFactory = await starknet.getContractFactory(
     './contracts/starknet/Authenticators/Vanilla.cairo'
   );
-<<<<<<< HEAD
   const vanillaExecutionStrategyFactory = await starknet.getContractFactory(
     './contracts/starknet/ExecutionStrategies/Vanilla.cairo'
-=======
-  const starknetExecutionStrategyFactory = await starknet.getContractFactory(
-    './contracts/starknet/ExecutionStrategies/Starknet.cairo'
->>>>>>> 0d5b6bd7
   );
 
   const deployments = [
     vanillaAuthenticatorFactory.deploy(),
     vanillaVotingStrategyFactory.deploy(),
-<<<<<<< HEAD
     vanillaExecutionStrategyFactory.deploy(),
     spaceDeployerFactory.deploy({ space_class_hash: spaceHash }),
-=======
-    starknetExecutionStrategyFactory.deploy(),
->>>>>>> 0d5b6bd7
   ];
   const contracts = await Promise.all(deployments);
   const vanillaAuthenticator = contracts[0] as StarknetContract;
   const vanillaVotingStrategy = contracts[1] as StarknetContract;
-<<<<<<< HEAD
   const vanillaExecutionStrategy = contracts[2] as StarknetContract;
   const spaceDeployer = contracts[3] as StarknetContract;
 
@@ -651,49 +635,5 @@
     vanillaAuthenticator,
     vanillaVotingStrategy,
     vanillaExecutionStrategy,
-=======
-  const starknetExecutionStrategy = contracts[2] as StarknetContract;
-
-  const votingDelay = BigInt(0);
-  const minVotingDuration = BigInt(0);
-  const maxVotingDuration = BigInt(2000);
-  const votingStrategies: bigint[] = [BigInt(vanillaVotingStrategy.address)];
-  const votingStrategyParams: bigint[][] = [[]]; // No params for the vanilla voting strategy
-  const votingStrategyParamsFlat: bigint[] = utils.encoding.flatten2DArray(votingStrategyParams);
-  const authenticators: bigint[] = [BigInt(vanillaAuthenticator.address)];
-  const executors: bigint[] = [
-    BigInt(starknetExecutionStrategy.address),
-    BigInt(1234),
-    BigInt(4567),
-    BigInt(456789),
-  ]; // We add dummy executors that get used in the test transactions
-  const quorum: utils.splitUint256.SplitUint256 = utils.splitUint256.SplitUint256.fromUint(
-    BigInt(1)
-  ); //  Quorum of one for the vanilla test
-  const proposalThreshold: utils.splitUint256.SplitUint256 =
-    utils.splitUint256.SplitUint256.fromUint(BigInt(1)); // Proposal threshold of 1 for the vanilla test
-
-  console.log('Deploying space contract...');
-  const space = (await spaceFactory.deploy({
-    _voting_delay: votingDelay,
-    _min_voting_duration: minVotingDuration,
-    _max_voting_duration: maxVotingDuration,
-    _proposal_threshold: proposalThreshold,
-    _controller: BigInt(controller.starknetContract.address),
-    _quorum: quorum,
-    _voting_strategy_params_flat: votingStrategyParamsFlat,
-    _voting_strategies: votingStrategies,
-    _authenticators: authenticators,
-    _executors: executors,
-  })) as StarknetContract;
-  console.log('deployed!');
-
-  return {
-    space,
-    controller,
-    vanillaAuthenticator,
-    vanillaVotingStrategy,
-    starknetExecutionStrategy,
->>>>>>> 0d5b6bd7
   };
 }