/// SPDX-License-Identifier: MIT

pragma solidity 0.8.9;

import '@gnosis.pm/zodiac/contracts/core/Module.sol';
import './ProposalRelayer.sol';

/**
 * @title Snapshot X L1 execution Zodiac module
 * @author @Orland0x - <orlandothefraser@gmail.com>
 * @notice Trustless L1 execution of Snapshot X decisions via a Gnosis Safe
 * @dev Work in progress
 */
contract SnapshotXL1Executor is Module, SnapshotXProposalRelayer {
  /// @dev keccak256("EIP712Domain(uint256 chainId,address verifyingContract)");
  bytes32 public constant DOMAIN_SEPARATOR_TYPEHASH =
    0x47e79534a245952e8b16893a336b85a3d9ea9fa8c573f3d803afb92a79469218;

  /// @dev keccak256("Transaction(address to,uint256 value,bytes data,uint8 operation,uint256 nonce)");
  bytes32 public constant TRANSACTION_TYPEHASH =
    0x72e9670a7ee00f5fbf1049b8c38e3f22fab7e9b85029e85cf9412f17fdd5c2ad;

  /// Counter that is incremented each time a proposal is received.
  uint256 public proposalIndex;

  /// Mapping of whitelisted contracts (addresses should be L2 space contracts)
  mapping(uint256 => bool) public whitelistedSpaces;

  /// The state of a proposal index exists in one of the 5 categories. This can be queried using the getProposalState view function
  enum ProposalState {
    NotReceived,
    Executing,
    Executed,
    Cancelled
  }

  /// Stores the execution details and execution progress of each proposal received
  struct ProposalExecution {
    // array of Transaction Hashes for each transaction in the proposal
    bytes32[] txHashes;
    // counter which stores the index of the next transaction in the proposal that should be executed
    uint256 executionCounter;
    // whether the proposal has been cancelled. Required to fully define the proposal state as a function of this struct
    bool cancelled;
  }

  /// Map of proposal index to the corresponding proposal execution struct
  mapping(uint256 => ProposalExecution) public proposalIndexToProposalExecution;

  /* EVENTS */

  /**
   * @dev Emitted when a new module proxy instance has been deployed
   * @param initiator Address of contract deployer
   * @param _owner Address of the owner of this contract
   * @param _avatar Address that will ultimately execute function calls
   * @param _target Address that this contract will pass transactions to
   * @param _l2ExecutionRelayer Address of the StarkNet contract that will send execution details to this contract in a L2 -> L1 message
   * @param _starknetCore Address of the StarkNet Core contract
   */
  event SnapshotXL1ExecutorSetUpComplete(
    address indexed initiator,
    address indexed _owner,
    address indexed _avatar,
    address _target,
    uint256 _l2ExecutionRelayer,
    address _starknetCore
  );

  /**
   * @dev Emitted when a new proposal is received from StarkNet
   * @param proposalIndex Index of proposal
   */
  event ProposalReceived(uint256 proposalIndex);

  /**
   * @dev Emitted when a Transaction in a proposal is executed.
   * @param proposalIndex Index of proposal
   * @param txHash The transaction hash
   * @notice Could remove to save some gas and only emit event when all txs are executed
   */
  event TransactionExecuted(uint256 proposalIndex, bytes32 txHash);

  /**
   * @dev Emitted when all transactions in a proposal have been executed
   * @param proposalIndex Index of proposal
   */
  event ProposalExecuted(uint256 proposalIndex);

  /**
   * @dev Emitted when a proposal get cancelled
   * @param proposalIndex Index of proposal
   */
  event ProposalCancelled(uint256 proposalIndex);

  /* Constructor */

  /**
   * @dev Constructs the master contract
   * @param _owner Address of the owner of this contract
   * @param _avatar Address that will ultimately execute function calls
   * @param _target Address that this contract will pass transactions to
   * @param _starknetCore Address of the StarkNet Core contract
   * @param _l2ExecutionRelayer Address of the StarkNet contract that will send execution details to this contract in a L2 -> L1 message
   * @param _l2SpacesToWhitelist Array of spaces deployed on L2 that are allowed to interact with this contract
   */
  constructor(
    address _owner,
    address _avatar,
    address _target,
    address _starknetCore,
    uint256 _l2ExecutionRelayer,
    uint256[] memory _l2SpacesToWhitelist
  ) {
    bytes memory initParams = abi.encode(
      _owner,
      _avatar,
      _target,
      _starknetCore,
      _l2ExecutionRelayer,
      _l2SpacesToWhitelist
    );
    setUp(initParams);
  }

  /**
   * @dev Proxy constructor
   * @param initParams Initialization parameters
   */
  function setUp(bytes memory initParams) public override initializer {
    (
      address _owner,
      address _avatar,
      address _target,
      address _starknetCore,
      uint256 _l2ExecutionRelayer,
      uint256[] memory _l2SpacesToWhitelist
    ) = abi.decode(initParams, (address, address, address, address, uint256, uint256[]));
    __Ownable_init();
    transferOwnership(_owner);
    avatar = _avatar;
    target = _target;
    setUpSnapshotXProposalRelayer(_starknetCore, _l2ExecutionRelayer);

    for (uint256 i = 0; i < _l2SpacesToWhitelist.length; i++) {
      whitelistedSpaces[_l2SpacesToWhitelist[i]] = true;
    }

    emit SnapshotXL1ExecutorSetUpComplete(
      msg.sender,
      _owner,
      _avatar,
      _target,
      _l2ExecutionRelayer,
      _starknetCore
    );
  }

  /* External */

  /**
   * @dev Updates the list of accepted spaces on l2. Only callable by the `owner`.
   * @param toAdd List of addresses to add to the whitelist.
   * @param toRemove List of addressess to remove from the whitelist.
   */
  function editWhitelist(uint256[] memory toAdd, uint256[] calldata toRemove) external onlyOwner {
    // Add the requested entries
    for (uint256 i = 0; i < toAdd.length; i++) {
      whitelistedSpaces[toAdd[i]] = true;
    }

    // Remove the requested entries
    for (uint256 i = 0; i < toRemove.length; i++) {
      whitelistedSpaces[toRemove[i]] = false;
    }
  }

  /**
   * @dev Initializes a new proposal execution struct on the receival of a completed proposal from StarkNet
<<<<<<< HEAD
   * @dev callerAddress
=======
   * @param callerAddress The StarkNet space address which contained the proposal
   * @param proposalOutcome Whether the proposal was accepted / rejected / cancelled
>>>>>>> 5c8c7922
   * @param executionHashLow Lowest 128 bits of the hash of all the transactions in the proposal
   * @param executionHashHigh Highest 128 bits of the hash of all the transactions in the proposal
   * @param _txHashes Array of transaction hashes in proposal
   */
  function receiveProposal(
    uint256 callerAddress,
    uint256 proposalOutcome,
    uint256 executionHashLow,
    uint256 executionHashHigh,
    bytes32[] memory _txHashes
  ) external {
    require(proposalOutcome != 0, 'Proposal did not pass');
    require(_txHashes.length > 0, 'proposal must contain transactions');
    require(whitelistedSpaces[callerAddress] == true, 'Invalid caller');

    // Call to the StarkNet core contract will fail if finalized proposal message was not received on L1.
    _receiveFinalizedProposal(callerAddress, proposalOutcome, executionHashLow, executionHashHigh);

    // Re-assemble the lowest and highest bytes to get the full execution hash
    uint256 executionHash = (executionHashHigh << 128) + executionHashLow;
    require(bytes32(executionHash) == keccak256(abi.encode(_txHashes)), 'Invalid execution');

    proposalIndexToProposalExecution[proposalIndex].txHashes = _txHashes;
    proposalIndex++;
    emit ProposalReceived(proposalIndex);
  }

  /**
   * @dev Initializes a new proposal execution struct (To test execution without actually receiving message)
   * @param executionHash Hash of all the transactions in the proposal
   * @param proposalOutcome Whether proposal was accepted / rejected / cancelled
   * @param _txHashes Array of transaction hashes in proposal
   * @notice TODO: REMEMBER TO REMOVE BEFORE PROD
   */
  function receiveProposalTest(
    uint256 callerAddress,
    uint256 executionHash,
    uint256 proposalOutcome,
    bytes32[] memory _txHashes
  ) external {
    require(callerAddress != 0);
    require(proposalOutcome == 1, 'Proposal did not pass');
    require(_txHashes.length > 0, 'proposal must contain transactions');
    require(bytes32(executionHash) == keccak256(abi.encode(_txHashes)), 'Invalid execution');
    proposalIndexToProposalExecution[proposalIndex].txHashes = _txHashes;
    proposalIndex++;
    emit ProposalReceived(proposalIndex);
  }

  /**
   * @dev Cancels a set of proposals
   * @param _proposalIndexes Array of proposal indexes that should be cancelled
   */
  function cancelProposals(uint256[] memory _proposalIndexes) external onlyOwner {
    for (uint256 i = 0; i < _proposalIndexes.length; i++) {
      require(
        getProposalState(_proposalIndexes[i]) != ProposalState.NotReceived,
        'Proposal not received, nothing to cancel'
      );
      require(
        getProposalState(_proposalIndexes[i]) != ProposalState.Executed,
        'Execution completed, nothing to cancel'
      );
      require(
        proposalIndexToProposalExecution[_proposalIndexes[i]].cancelled == false,
        'proposal is already cancelled'
      );
      // To cancel a proposal, we can set the execution counter for the proposal to the number of transactions in the proposal.
      // We must also set a boolean in the Proposal Execution struct to true, without this there would be no way for the state to differentiate between a cancelled and an executed proposal.
      // proposalIndexToProposalExecution[_proposalIndexes[i]]
      //   .executionCounter = proposalIndexToProposalExecution[_proposalIndexes[i]].txHashes.length;
      proposalIndexToProposalExecution[_proposalIndexes[i]].cancelled = true;
      emit ProposalCancelled(_proposalIndexes[i]);
    }
  }

  /**
   * @dev Executes a single transaction in a proposal
   * @param _proposalIndex Index of proposal
   * @param to the contract to be called by the avatar
   * @param value ether value to pass with the call
   * @param data the data to be executed from the call
   * @param operation Call or DelegateCall indicator
   */
  function executeProposalTx(
    uint256 _proposalIndex,
    address to,
    uint256 value,
    bytes memory data,
    Enum.Operation operation
  ) public {
    require(
      getProposalState(_proposalIndex) == ProposalState.Executing,
      'Proposal is not in executing state'
    );
    bytes32 txHash = getTransactionHash(to, value, data, operation);
    require(
      proposalIndexToProposalExecution[_proposalIndex].txHashes[
        proposalIndexToProposalExecution[_proposalIndex].executionCounter
      ] == txHash,
      'Invalid transaction or invalid transaction order'
    );
    proposalIndexToProposalExecution[_proposalIndex].executionCounter++;
    require(exec(to, value, data, operation), 'Module transaction failed');
    emit TransactionExecuted(_proposalIndex, txHash);
    if (getProposalState(_proposalIndex) == ProposalState.Executed) {
      emit ProposalExecuted(_proposalIndex);
    }
  }

  /**
   * @dev Wrapper function around executeProposalTx that will execute all transactions in a proposal
   * @param _proposalIndex Index of proposal
   * @param tos Array of contracts to be called by the avatar
   * @param values Array of ether values to pass with the calls
   * @param data Array of data to be executed from the calls
   * @param operations Array of Call or DelegateCall indicators
   */
  function executeProposalTxBatch(
    uint256 _proposalIndex,
    address[] memory tos,
    uint256[] memory values,
    bytes[] memory data,
    Enum.Operation[] memory operations
  ) external {
    for (uint256 i = 0; i < tos.length; i++) {
      executeProposalTx(_proposalIndex, tos[i], values[i], data[i], operations[i]);
    }
  }

  /* VIEW FUNCTIONS */

  /**
   * @dev Returns state of proposal
   * @param _proposalIndex Index of proposal
   */
  function getProposalState(uint256 _proposalIndex) public view returns (ProposalState) {
    ProposalExecution storage proposalExecution = proposalIndexToProposalExecution[_proposalIndex];
    if (proposalExecution.txHashes.length == 0) {
      return ProposalState.NotReceived;
    } else if (proposalExecution.cancelled) {
      return ProposalState.Cancelled;
    } else if (proposalExecution.txHashes.length == proposalExecution.executionCounter) {
      return ProposalState.Executed;
    } else {
      return ProposalState.Executing;
    }
  }

  /**
   * @dev Gets number of transactions in a proposal
   * @param _proposalIndex Index of proposal
   * @return numTx Number of transactions in the proposal
   */
  function getNumOfTxInProposal(uint256 _proposalIndex) public view returns (uint256 numTx) {
    require(_proposalIndex < proposalIndex, 'Invalid Proposal Index');
    return proposalIndexToProposalExecution[_proposalIndex].txHashes.length;
  }

  /**
   * @dev Gets hash of transaction in a proposal
   * @param _proposalIndex Index of proposal
   * @param txIndex Index of transaction in proposal
   * @param txHash Transaction Hash
   */
  function getTxHash(uint256 _proposalIndex, uint256 txIndex) public view returns (bytes32 txHash) {
    require(_proposalIndex < proposalIndex, 'Invalid Proposal Index');
    require(txIndex < proposalIndexToProposalExecution[_proposalIndex].txHashes.length);
    return proposalIndexToProposalExecution[_proposalIndex].txHashes[txIndex];
  }

  /**
   * @dev Gets whether transaction has been executed
   * @param _proposalIndex Index of proposal
   * @param txIndex Index of transaction in proposal
   * @param isExecuted Is transaction executed
   */
  function isTxExecuted(uint256 _proposalIndex, uint256 txIndex)
    public
    view
    returns (bool isExecuted)
  {
    require(_proposalIndex < proposalIndex, 'Invalid Proposal Index');
    require(txIndex < proposalIndexToProposalExecution[_proposalIndex].txHashes.length);
    return proposalIndexToProposalExecution[_proposalIndex].executionCounter > txIndex;
  }

  /**
   * @dev Generates the data for the module transaction hash (required for signing)
   * @param to the contract to be called by the avatar
   * @param value ether value to pass with the call
   * @param data the data to be executed from the call
   * @param operation Call or DelegateCall indicator
   * @return txHashData Transaction hash data
   */
  function generateTransactionHashData(
    address to,
    uint256 value,
    bytes memory data,
    Enum.Operation operation,
    uint256 nonce
  ) public view returns (bytes memory txHashData) {
    uint256 chainId = block.chainid;
    bytes32 domainSeparator = keccak256(abi.encode(DOMAIN_SEPARATOR_TYPEHASH, chainId, this));
    bytes32 transactionHash = keccak256(
      abi.encode(TRANSACTION_TYPEHASH, to, value, keccak256(data), operation, nonce)
    );
    return abi.encodePacked(bytes1(0x19), bytes1(0x01), domainSeparator, transactionHash);
  }

  /**
   * @dev Generates transaction hash
   * @param to the contract to be called by the avatar
   * @param value ether value to pass with the call
   * @param data the data to be executed from the call
   * @param operation Call or DelegateCall indicator
   * @return txHash Transaction hash
   */
  function getTransactionHash(
    address to,
    uint256 value,
    bytes memory data,
    Enum.Operation operation
  ) public view returns (bytes32 txHash) {
    // No nonce is required here because we prevent tx replays via the execution counter
    return keccak256(generateTransactionHashData(to, value, data, operation, 0));
  }
}<|MERGE_RESOLUTION|>--- conflicted
+++ resolved
@@ -177,12 +177,8 @@
 
   /**
    * @dev Initializes a new proposal execution struct on the receival of a completed proposal from StarkNet
-<<<<<<< HEAD
-   * @dev callerAddress
-=======
    * @param callerAddress The StarkNet space address which contained the proposal
    * @param proposalOutcome Whether the proposal was accepted / rejected / cancelled
->>>>>>> 5c8c7922
    * @param executionHashLow Lowest 128 bits of the hash of all the transactions in the proposal
    * @param executionHashHigh Highest 128 bits of the hash of all the transactions in the proposal
    * @param _txHashes Array of transaction hashes in proposal
