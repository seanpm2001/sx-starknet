--- conflicted
+++ resolved
@@ -180,13 +180,8 @@
 // @param voter_address The address of the voter
 // @param proposal_id The ID of the proposal in the space
 // @param choice The voter's choice (FOR, AGAINST, ABSTAIN)
-<<<<<<< HEAD
-// @used_voting_strategies The voting strategies (within the whitelist for the space) that the voter has non-zero voting power with
-// @user_voting_strategy_params_flat Flattened 2D array of parameters for the voting strategies used
-=======
 // @param used_voting_strategies The voting strategies (within the whitelist for the space) that the voter has non-zero voting power with
 // @param user_voting_strategy_params_flat Flattened 2D array of parameters for the voting strategies used
->>>>>>> 05e0b1be
 @external
 func vote{
     syscall_ptr: felt*,
