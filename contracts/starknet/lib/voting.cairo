// SPDX-License-Identifier: MIT

%lang starknet

from starkware.starknet.common.syscalls import get_caller_address, get_block_timestamp, get_tx_info
from starkware.cairo.common.cairo_builtins import HashBuiltin, SignatureBuiltin, BitwiseBuiltin
from starkware.cairo.common.alloc import alloc
from starkware.cairo.common.uint256 import Uint256, uint256_add, uint256_lt, uint256_le, uint256_eq
from starkware.cairo.common.bool import TRUE, FALSE
from starkware.cairo.common.hash_state import hash_init, hash_update
from starkware.cairo.common.math_cmp import is_le
<<<<<<< HEAD
from starkware.cairo.common.math import (
    assert_lt,
    assert_le,
    assert_nn,
    assert_nn_le,
    assert_not_zero,
    assert_lt_felt,
    assert_not_equal,
)
=======
from starkware.cairo.common.math import assert_lt, assert_le, assert_nn, assert_not_zero
>>>>>>> 05e0b1be

from openzeppelin.access.ownable.library import Ownable
from openzeppelin.account.library import Account, AccountCallArray, Call
from openzeppelin.security.safemath.library import SafeUint256

from contracts.starknet.Interfaces.IVotingStrategy import IVotingStrategy
from contracts.starknet.Interfaces.IExecutionStrategy import IExecutionStrategy
from contracts.starknet.lib.general_address import Address
from contracts.starknet.lib.proposal import Proposal
from contracts.starknet.lib.proposal_info import ProposalInfo
from contracts.starknet.lib.vote import Vote
from contracts.starknet.lib.choice import Choice
from contracts.starknet.lib.proposal_outcome import ProposalOutcome
from contracts.starknet.lib.array_utils import ArrayUtils, Immutable2DArray
from contracts.starknet.lib.math_utils import MathUtils

//
// @title Snapshot X Voting Library
// @author SnapshotLabs
// @notice Library that implements the core functionality of Snapshot X
//

//
// @title Snapshot X Voting Library
// @author SnapshotLabs
// @notice Library that implements the core functionality of Snapshot X
//

//
// Storage
//

@storage_var
func Voting_voting_delay_store() -> (delay: felt) {
}

@storage_var
func Voting_min_voting_duration_store() -> (period: felt) {
}

@storage_var
func Voting_max_voting_duration_store() -> (period: felt) {
}

@storage_var
func Voting_proposal_threshold_store() -> (threshold: Uint256) {
}

@storage_var
func Voting_quorum_store() -> (value: Uint256) {
}

@storage_var
func Voting_authenticators_store(authenticator_address: felt) -> (is_valid: felt) {
}

@storage_var
func Voting_execution_strategies_store(execution_strategy_address: felt) -> (is_valid: felt) {
}

@storage_var
func Voting_voting_strategies_store(strategy_index: felt) -> (strategy_address: felt) {
}

@storage_var
func Voting_num_voting_strategies_store() -> (num: felt) {
}

@storage_var
func Voting_voting_strategy_params_store(strategy_index: felt, param_index: felt) -> (param: felt) {
}

@storage_var
func Voting_next_proposal_nonce_store() -> (nonce: felt) {
}

@storage_var
func Voting_proposal_registry_store(proposal_id: felt) -> (proposal: Proposal) {
}

@storage_var
func Voting_executed_proposals_store(proposal_id: felt) -> (executed: felt) {
}

@storage_var
func Voting_vote_registry_store(proposal_id: felt, voter_address: Address) -> (voted: felt) {
}

@storage_var
func Voting_vote_power_store(proposal_id: felt, choice: felt) -> (power: Uint256) {
}

//
// Events
//

@event
func proposal_created(
    proposal_id: felt,
    proposer_address: Address,
    proposal: Proposal,
    metadata_uri_len: felt,
    metadata_uri: felt*,
    execution_params_len: felt,
    execution_params: felt*,
) {
}

@event
func vote_created(proposal_id: felt, voter_address: Address, vote: Vote) {
}

@event
func controller_updated(previous: felt, new_controller: felt) {
}

@event
func quorum_updated(previous: Uint256, new_quorum: Uint256) {
}

@event
func voting_delay_updated(previous: felt, new_voting_delay: felt) {
}

@event
func min_voting_duration_updated(previous: felt, new_voting_duration: felt) {
}

@event
func max_voting_duration_updated(previous: felt, new_voting_duration: felt) {
}

@event
func proposal_threshold_updated(previous: Uint256, new_proposal_threshold: Uint256) {
}

@event
func metadata_uri_updated(new_metadata_uri_len: felt, new_metadata_uri: felt*) {
}

@event
func authenticators_added(added_len: felt, added: felt*) {
}

@event
func authenticators_removed(removed_len: felt, removed: felt*) {
}

@event
func execution_strategies_added(added_len: felt, added: felt*) {
}

@event
func execution_strategies_removed(removed_len: felt, removed: felt*) {
}

@event
func voting_strategies_added(added_len: felt, added: felt*) {
}

@event
func voting_strategies_removed(removed_len: felt, removed: felt*) {
}

namespace Voting {
    // @dev Initializes the library, must be called in the constructor of contracts that use the library
    // @param voting_delay The delay between when a proposal is created, and when the voting starts
    // @param min_voting_duration The minimum duration of the voting period
    // @param max_voting_duration The maximum duration of the voting period
    // @param proposal_threshold The minimum amount of voting power needed to be able to create a new proposal in the space
    // @param controller The address of the controller account for the space
    // @param quorum The minimum total voting power required for a proposal to pass
    // @param voting_strategies Array of whitelisted voting strategy contract addresses
    // @param voting_strategy_params_flat Flattened 2D array of voting strategy parameters
    // @param authenticators Array of whitelisted authenticator contract addresses
    // @param execution_strategies Array of whitelisted execution strategy contract addresses
    func initializer{syscall_ptr: felt*, pedersen_ptr: HashBuiltin*, range_check_ptr: felt}(
        voting_delay: felt,
        min_voting_duration: felt,
        max_voting_duration: felt,
        proposal_threshold: Uint256,
        controller: felt,
        quorum: Uint256,
        voting_strategies_len: felt,
        voting_strategies: felt*,
        voting_strategy_params_flat_len: felt,
        voting_strategy_params_flat: felt*,
        authenticators_len: felt,
        authenticators: felt*,
        execution_strategies_len: felt,
        execution_strategies: felt*,
    ) {
        alloc_locals;

        with_attr error_message("Voting: Invalid constructor parameters") {
            assert_nn(voting_delay);
            assert_le(min_voting_duration, max_voting_duration);
            assert_not_zero(controller);
            assert_not_zero(voting_strategies_len);
            assert_not_zero(authenticators_len);
            assert_not_zero(execution_strategies_len);
<<<<<<< HEAD
=======
            MathUtils.assert_valid_uint256(proposal_threshold);
            MathUtils.assert_valid_uint256(quorum);
>>>>>>> 05e0b1be
        }

        // Initialize the storage variables
        Voting_voting_delay_store.write(voting_delay);
        Voting_min_voting_duration_store.write(min_voting_duration);
        Voting_max_voting_duration_store.write(max_voting_duration);
        Voting_proposal_threshold_store.write(proposal_threshold);
        Ownable.initializer(controller);
        Voting_quorum_store.write(quorum);

        // Reconstruct the voting params 2D array (1 sub array per strategy) from the flattened version.
        // Currently there is no way to pass struct types with pointers in calldata, so we must do it this way.
        let (voting_strategy_params_all: Immutable2DArray) = ArrayUtils.construct_array2d(
            voting_strategy_params_flat_len, voting_strategy_params_flat
        );

        _unchecked_add_voting_strategies(
            voting_strategies_len, voting_strategies, voting_strategy_params_all
        );
<<<<<<< HEAD
        unchecked_add_authenticators(authenticators_len, authenticators);
        unchecked_add_execution_strategies(execution_strategies_len, execution_strategies);
=======
        _unchecked_add_authenticators(authenticators_len, authenticators);
        _unchecked_add_execution_strategies(execution_strategies_len, execution_strategies);
>>>>>>> 05e0b1be

        // The first proposal in a space will have a proposal ID of 1.
        Voting_next_proposal_nonce_store.write(1);

        return ();
    }

    // @dev Updates the controller
    // @param new_controller The new controller account address
    func update_controller{syscall_ptr: felt*, pedersen_ptr: HashBuiltin*, range_check_ptr: felt}(
        new_controller: felt
    ) {
        alloc_locals;
        Ownable.assert_only_owner();
        let (previous_controller) = Ownable.owner();
        Ownable.transfer_ownership(new_controller);
        controller_updated.emit(previous_controller, new_controller);
        return ();
    }

    // @dev Updates the quorum
    // @param new_quorum The new quorum
    func update_quorum{syscall_ptr: felt*, pedersen_ptr: HashBuiltin*, range_check_ptr: felt}(
        new_quorum: Uint256
    ) {
        Ownable.assert_only_owner();
<<<<<<< HEAD
=======
        MathUtils.assert_valid_uint256(new_quorum);
>>>>>>> 05e0b1be
        let (previous_quorum) = Voting_quorum_store.read();
        Voting_quorum_store.write(new_quorum);
        quorum_updated.emit(previous_quorum, new_quorum);
        return ();
    }

    // @dev Updates the voting delay
    // @param new_voting_delay The new voting delay
    func update_voting_delay{syscall_ptr: felt*, pedersen_ptr: HashBuiltin*, range_check_ptr: felt}(
        new_voting_delay: felt
    ) {
        Ownable.assert_only_owner();
        let (previous_delay) = Voting_voting_delay_store.read();
        Voting_voting_delay_store.write(new_voting_delay);
        voting_delay_updated.emit(previous_delay, new_voting_delay);
        return ();
    }

    // @dev Updates the minimum voting duration
    // @param new_min_voting_duration The new minimum voting duration
    func update_min_voting_duration{
        syscall_ptr: felt*, pedersen_ptr: HashBuiltin*, range_check_ptr: felt
    }(new_min_voting_duration: felt) {
        Ownable.assert_only_owner();
        let (previous_min_voting_duration) = Voting_min_voting_duration_store.read();
        let (max_voting_duration) = Voting_max_voting_duration_store.read();
        with_attr error_message(
                "Voting: Min voting duration must be less than max voting duration") {
            assert_le(new_min_voting_duration, max_voting_duration);
        }
        Voting_min_voting_duration_store.write(new_min_voting_duration);
        min_voting_duration_updated.emit(previous_min_voting_duration, new_min_voting_duration);
        return ();
    }

    // @dev Updates the maximum voting duration
    // @param new_max_voting_duration The new maximum voting duration
    func update_max_voting_duration{
        syscall_ptr: felt*, pedersen_ptr: HashBuiltin*, range_check_ptr: felt
    }(new_max_voting_duration: felt) {
        Ownable.assert_only_owner();
        let (previous_max_voting_duration) = Voting_max_voting_duration_store.read();
        let (min_voting_duration) = Voting_min_voting_duration_store.read();
        with_attr error_message(
                "Voting: Max voting duration must be greater than min voting duration") {
            assert_le(min_voting_duration, new_max_voting_duration);
        }
        Voting_max_voting_duration_store.write(new_max_voting_duration);
        max_voting_duration_updated.emit(previous_max_voting_duration, new_max_voting_duration);
        return ();
    }

    // @dev Updates the proposal threshold
    // @param new_proposal_threshold The new proposal threshold
    func update_proposal_threshold{
        syscall_ptr: felt*, pedersen_ptr: HashBuiltin*, range_check_ptr: felt
    }(new_proposal_threshold: Uint256) {
        Ownable.assert_only_owner();
<<<<<<< HEAD
=======
        MathUtils.assert_valid_uint256(new_proposal_threshold);
>>>>>>> 05e0b1be
        let (previous_proposal_threshold) = Voting_proposal_threshold_store.read();
        Voting_proposal_threshold_store.write(new_proposal_threshold);
        proposal_threshold_updated.emit(previous_proposal_threshold, new_proposal_threshold);
        return ();
    }

    // @dev Updates the metadata URI
    // @param new_metadata_uri The new metadata URI
    // @notice We do not store the metadata URI in the contract state, it is just emitted as an event which allows it to be picked up by an indexer
    func update_metadata_uri{syscall_ptr: felt*, pedersen_ptr: HashBuiltin*, range_check_ptr: felt}(
        new_metadata_uri_len: felt, new_metadata_uri: felt*
    ) {
        alloc_locals;
        Ownable.assert_only_owner();
        metadata_uri_updated.emit(new_metadata_uri_len, new_metadata_uri);
        return ();
    }

    // @dev Adds execution strategy contracts to the whitelist
    // @param addresses Array of execution strategy contract addresses
    func add_execution_strategies{
        syscall_ptr: felt*, pedersen_ptr: HashBuiltin*, range_check_ptr: felt
    }(addresses_len: felt, addresses: felt*) {
        alloc_locals;
        Ownable.assert_only_owner();
<<<<<<< HEAD
        unchecked_add_execution_strategies(addresses_len, addresses);
=======
        _unchecked_add_execution_strategies(addresses_len, addresses);
>>>>>>> 05e0b1be
        execution_strategies_added.emit(addresses_len, addresses);
        return ();
    }

    // @dev Removes execution strategy contracts from the whitelist
    // @param addresses Array of execution strategy contract addresses
    func remove_execution_strategies{
        syscall_ptr: felt*, pedersen_ptr: HashBuiltin*, range_check_ptr: felt
    }(addresses_len: felt, addresses: felt*) {
        alloc_locals;
        Ownable.assert_only_owner();
<<<<<<< HEAD
        unchecked_remove_execution_strategies(addresses_len, addresses);
=======
        _unchecked_remove_execution_strategies(addresses_len, addresses);
>>>>>>> 05e0b1be
        execution_strategies_removed.emit(addresses_len, addresses);
        return ();
    }

    // @dev Adds voting strategy contracts to the whitelist
    // @param addresses Array of voting strategy contract addresses
    // @param params_flat Flattened 2D array of voting strategy parameters
    func add_voting_strategies{
        syscall_ptr: felt*, pedersen_ptr: HashBuiltin*, range_check_ptr: felt
    }(addresses_len: felt, addresses: felt*, params_flat_len: felt, params_flat: felt*) {
        alloc_locals;
        Ownable.assert_only_owner();
<<<<<<< HEAD
        assert_no_active_proposal();
        let (params_all: Immutable2DArray) = ArrayUtils.construct_array2d(
            params_flat_len, params_flat
        );
        unchecked_add_voting_strategies(addresses_len, addresses, params_all);
=======
        _assert_no_active_proposal();
        let (params_all: Immutable2DArray) = ArrayUtils.construct_array2d(
            params_flat_len, params_flat
        );
        _unchecked_add_voting_strategies(addresses_len, addresses, params_all);
>>>>>>> 05e0b1be
        voting_strategies_added.emit(addresses_len, addresses);
        return ();
    }

    // @dev Removes voting strategy contracts from the whitelist
    // @param indexes Array of voting strategy indexes to remove
    func remove_voting_strategies{
        syscall_ptr: felt*, pedersen_ptr: HashBuiltin*, range_check_ptr: felt
    }(indexes_len: felt, indexes: felt*) {
        alloc_locals;
        Ownable.assert_only_owner();
<<<<<<< HEAD
        assert_no_active_proposal();
        unchecked_remove_voting_strategies(indexes_len, indexes);
=======
        _assert_no_active_proposal();
        _unchecked_remove_voting_strategies(indexes_len, indexes);
>>>>>>> 05e0b1be
        voting_strategies_removed.emit(indexes_len, indexes);
        return ();
    }

    // @dev Adds authenticator contracts to the whitelist
    // @param addresses Array of authenticator contract addresses
    func add_authenticators{syscall_ptr: felt*, pedersen_ptr: HashBuiltin*, range_check_ptr: felt}(
        addresses_len: felt, addresses: felt*
    ) {
        alloc_locals;
        Ownable.assert_only_owner();
<<<<<<< HEAD
        assert_no_active_proposal();
        unchecked_add_authenticators(addresses_len, addresses);
=======
        _assert_no_active_proposal();
        _unchecked_add_authenticators(addresses_len, addresses);
>>>>>>> 05e0b1be
        authenticators_added.emit(addresses_len, addresses);
        return ();
    }

    // @dev Removes authenticator contracts from the whitelist
    // @param addresses Array of authenticator contract addresses
    func remove_authenticators{
        syscall_ptr: felt*, pedersen_ptr: HashBuiltin*, range_check_ptr: felt
    }(addresses_len: felt, addresses: felt*) {
        alloc_locals;
        Ownable.assert_only_owner();
<<<<<<< HEAD
        assert_no_active_proposal();
        unchecked_remove_authenticators(addresses_len, addresses);
=======
        _assert_no_active_proposal();
        _unchecked_remove_authenticators(addresses_len, addresses);
>>>>>>> 05e0b1be
        authenticators_removed.emit(addresses_len, addresses);
        return ();
    }

    // @dev Casts a vote on a proposal
    // @param voter_address The address of the voter
    // @param proposal_id The ID of the proposal in the space
    // @param choice The voter's choice (FOR, AGAINST, ABSTAIN)
    // @used_voting_strategies The voting strategies (within the whitelist for the space) that the voter has non-zero voting power with
    // @user_voting_strategy_params_flat Flattened 2D array of parameters for the voting strategies used
<<<<<<< HEAD
    func vote{syscall_ptr: felt*, pedersen_ptr: HashBuiltin*, range_check_ptr: felt}(
=======
    func vote{
        syscall_ptr: felt*,
        pedersen_ptr: HashBuiltin*,
        bitwise_ptr: BitwiseBuiltin*,
        range_check_ptr: felt,
    }(
>>>>>>> 05e0b1be
        voter_address: Address,
        proposal_id: felt,
        choice: felt,
        used_voting_strategies_len: felt,
        used_voting_strategies: felt*,
        user_voting_strategy_params_flat_len: felt,
        user_voting_strategy_params_flat: felt*,
    ) -> () {
        alloc_locals;

        // Verify that the caller is the authenticator contract.
        _assert_valid_authenticator();

        // Make sure proposal has not already been executed
        with_attr error_message("Voting: Proposal already executed") {
            let (has_been_executed) = Voting_executed_proposals_store.read(proposal_id);
            assert has_been_executed = 0;
        }

        let (proposal) = Voting_proposal_registry_store.read(proposal_id);

        // Unpacking the timestamps from the packed value
        let (
            snapshot_timestamp, start_timestamp, min_end_timestamp, max_end_timestamp
        ) = MathUtils.unpack_4_32_bit(proposal.timestamps);

        with_attr error_message("Voting: Proposal does not exist") {
            // Asserting start timestamp is not zero because start timestamp
            // is necessarily > 0 when creating a new proposal.
            assert_not_zero(start_timestamp);
        }

        let (current_timestamp) = get_block_timestamp();
        // Make sure proposal is still open for voting
        with_attr error_message("Voting: Voting period has ended") {
            assert_lt(current_timestamp, max_end_timestamp);
        }

        // Make sure proposal has started
        with_attr error_message("Voting: Voting has not started yet") {
            assert_le(start_timestamp, current_timestamp);
        }

        // Make sure voter has not already voted
        let (prev_vote) = Voting_vote_registry_store.read(proposal_id, voter_address);
        with_attr error_message("Voting: User already voted") {
            assert prev_vote = 0;
        }

        // Make sure `choice` is a valid choice
        with_attr error_message("Voting: Invalid choice") {
            assert (choice - Choice.ABSTAIN) * (choice - Choice.FOR) * (choice - Choice.AGAINST) = 0;
        }

        // Reconstruct the voting params 2D array (1 sub array per strategy) from the flattened version.
        let (user_voting_strategy_params_all: Immutable2DArray) = ArrayUtils.construct_array2d(
            user_voting_strategy_params_flat_len, user_voting_strategy_params_flat
        );

        let (user_voting_power) = _get_cumulative_voting_power(
            snapshot_timestamp,
            voter_address,
            used_voting_strategies_len,
            used_voting_strategies,
            user_voting_strategy_params_all,
            0,
        );

        let (no_voting_power) = uint256_eq(Uint256(0, 0), user_voting_power);
        with_attr error_message("Voting: No voting power for user") {
            assert no_voting_power = 0;
        }

        let (previous_voting_power) = Voting_vote_power_store.read(proposal_id, choice);
        with_attr error_message("Voting: Overflow in voting power") {
            let (new_voting_power) = SafeUint256.add(user_voting_power, previous_voting_power);
        }

        Voting_vote_power_store.write(proposal_id, choice, new_voting_power);
        Voting_vote_registry_store.write(proposal_id, voter_address, 1);

        // Emit event
        let vote = Vote(choice=choice, voting_power=user_voting_power);
        vote_created.emit(proposal_id, voter_address, vote);

        return ();
    }

    // @dev Creates a proposal
    // @param proposer_address The address of the proposal creator
    // @param metadata_uri_string_len The string length of the metadata URI (required for keccak hashing)
    // @param metadata_uri The metadata URI for the proposal
    // @param used_voting_strategies The voting strategies (within the whitelist for the space) that the proposal creator has non-zero voting power with
    // @param user_voting_strategy_params_flat Flattened 2D array of parameters for the voting strategies used
    // @param execution_params Execution parameters for the proposal
    func propose{syscall_ptr: felt*, pedersen_ptr: HashBuiltin*, range_check_ptr: felt}(
        proposer_address: Address,
        metadata_uri_string_len: felt,
        metadata_uri_len: felt,
        metadata_uri: felt*,
        execution_strategy: felt,
        used_voting_strategies_len: felt,
        used_voting_strategies: felt*,
        user_voting_strategy_params_flat_len: felt,
        user_voting_strategy_params_flat: felt*,
        execution_params_len: felt,
        execution_params: felt*,
    ) -> () {
        alloc_locals;

        // Verify that the caller is the authenticator contract.
        _assert_valid_authenticator();

<<<<<<< HEAD
        // Verify that the execution_strategy address is one of the whitelisted addresses
        assert_valid_execution_strategy(execution_strategy);
=======
        // Verify that the execution strategy address is one of the whitelisted addresses
        _assert_valid_execution_strategy(execution_strategy);
>>>>>>> 05e0b1be

        // The snapshot for the proposal is the current timestamp at proposal creation
        // We use a timestamp instead of a block number to define a snapshot so that the system can generalize to multi-chain
        // TODO: Need to consider what sort of guarantees we have on the timestamp returned being correct.
        let (snapshot_timestamp) = get_block_timestamp();
        let (delay) = Voting_voting_delay_store.read();

        let (min_voting_duration) = Voting_min_voting_duration_store.read();
        let (max_voting_duration) = Voting_max_voting_duration_store.read();

        // Define start_timestamp, min_end and max_end
        let start_timestamp = snapshot_timestamp + delay;
        let min_end_timestamp = start_timestamp + min_voting_duration;
        let max_end_timestamp = start_timestamp + max_voting_duration;

        // Reconstruct the voting params 2D array (1 sub array per strategy) from the flattened version.
        let (user_voting_strategy_params_all: Immutable2DArray) = ArrayUtils.construct_array2d(
            user_voting_strategy_params_flat_len, user_voting_strategy_params_flat
        );

        let (voting_power) = _get_cumulative_voting_power(
            snapshot_timestamp,
            proposer_address,
            used_voting_strategies_len,
            used_voting_strategies,
            user_voting_strategy_params_all,
            0,
        );

        // Verify that the proposer has enough voting power to trigger a proposal
        let (threshold) = Voting_proposal_threshold_store.read();
        let (has_enough_vp) = uint256_le(threshold, voting_power);
        with_attr error_message("Voting: Not enough voting power") {
            assert has_enough_vp = 1;
        }

        // Hash the execution params
        // Storing arrays inside a struct is impossible so instead we just store a hash and then reconstruct the array in finalize_proposal
        let (execution_hash) = ArrayUtils.hash(execution_params_len, execution_params);

        let (quorum) = Voting_quorum_store.read();

<<<<<<< HEAD
        // Create the proposal and its proposal id
        let proposal = Proposal(
            _quorum,
            snapshot_timestamp,
            start_timestamp,
            min_end_timestamp,
            max_end_timestamp,
            execution_strategy,
            execution_hash,
=======
        // Packing the timestamps into a single felt to reduce storage usage
        let (packed_timestamps) = MathUtils.pack_4_32_bit(
            snapshot_timestamp, start_timestamp, min_end_timestamp, max_end_timestamp
>>>>>>> 05e0b1be
        );

        // Create the proposal and its proposal id
        let proposal = Proposal(quorum, packed_timestamps, execution_strategy, execution_hash);

        let (proposal_id) = Voting_next_proposal_nonce_store.read();

        // Store the proposal
        Voting_proposal_registry_store.write(proposal_id, proposal);

        // Emit event
        proposal_created.emit(
            proposal_id,
            proposer_address,
            proposal,
            metadata_uri_len,
            metadata_uri,
            execution_params_len,
            execution_params,
        );

        // Increase the proposal nonce
        Voting_next_proposal_nonce_store.write(proposal_id + 1);

        return ();
    }

    // @dev Finalizes a proposal, triggering execution via the chosen execution strategy
    // @param proposal_id The ID of the proposal
    // @param execution_params Execution parameters for the proposal (must be the same as those submitted during proposal creation)
    @external
    func finalize_proposal{
        syscall_ptr: felt*,
        pedersen_ptr: HashBuiltin*,
        range_check_ptr,
        bitwise_ptr: BitwiseBuiltin*,
        ecdsa_ptr: SignatureBuiltin*,
    }(proposal_id: felt, execution_params_len: felt, execution_params: felt*) {
        alloc_locals;

        let (has_been_executed) = Voting_executed_proposals_store.read(proposal_id);

        // Make sure proposal has not already been executed
        with_attr error_message("Voting: Proposal already executed") {
            assert has_been_executed = 0;
        }

        let (proposal) = Voting_proposal_registry_store.read(proposal_id);

        // Unpacking the the timestamps from the packed value
        let (
            snapshot_timestamp, start_timestamp, min_end_timestamp, max_end_timestamp
        ) = MathUtils.unpack_4_32_bit(proposal.timestamps);

        with_attr error_message("Voting: Invalid proposal id") {
            // Checks that the proposal id exists. If it doesn't exist, then the whole `Proposal` struct will
            // be set to 0, hence the snapshot timestamp will be set to 0 too.
            assert_not_zero(snapshot_timestamp);
        }

        // Make sure proposal period has ended
        let (current_timestamp) = get_block_timestamp();
        with_attr error_message("Voting: Min voting period has not elapsed") {
            assert_le(min_end_timestamp, current_timestamp);
        }

        // Make sure execution params match the ones sent at proposal creation by checking that the hashes match
        let (recovered_hash) = ArrayUtils.hash(execution_params_len, execution_params);
        with_attr error_message("Voting: Invalid execution parameters") {
            assert recovered_hash = proposal.execution_hash;
        }

        // Count votes for
        let (for) = Voting_vote_power_store.read(proposal_id, Choice.FOR);

        // Count votes abstaining
        let (abstain) = Voting_vote_power_store.read(proposal_id, Choice.ABSTAIN);

        // Count votes against
        let (against) = Voting_vote_power_store.read(proposal_id, Choice.AGAINST);

        let (partial_power, overflow1) = uint256_add(for, abstain);

        let (total_power, overflow2) = uint256_add(partial_power, against);

        let quorum = proposal.quorum;
        let (is_lower_or_equal) = uint256_le(quorum, total_power);

        // If overflow1 or overflow2 happened, then quorum has necessarily been reached because `quorum` is by definition smaller or equal to Uint256::MAX.
        // If `is_lower_or_equal` (meaning `_quorum` is smaller than `total_power`), then quorum has been reached (definition of quorum).
        // So if `overflow1 || overflow2 || is_lower_or_equal`, we have reached quorum. If we sum them and find `0`, then they're all equal to 0, which means
        // quorum has not been reached.
        if (overflow1 + overflow2 + is_lower_or_equal == 0) {
            let voting_period_has_ended = is_le(max_end_timestamp, current_timestamp + 1);
            if (voting_period_has_ended == FALSE) {
                with_attr error_message("Voting: Quorum has not been reached") {
                    assert 1 = 0;
                    return ();
                }
            } else {
                // Voting period has ended but quorum hasn't been reached: proposal should be `REJECTED`
                tempvar proposal_outcome = ProposalOutcome.REJECTED;

                // Cairo trick to prevent revoked reference
                tempvar range_check_ptr = range_check_ptr;
            }
        } else {
            // Quorum has been reached: set proposal outcome accordingly
            // Note: The proposal is rejected if for and against votes are equal.
            let (has_passed) = uint256_lt(against, for);

            if (has_passed == 1) {
                tempvar proposal_outcome = ProposalOutcome.ACCEPTED;
            } else {
                tempvar proposal_outcome = ProposalOutcome.REJECTED;
            }

            // Cairo trick to prevent revoked reference
            tempvar range_check_ptr = range_check_ptr;
        }

        let (is_valid) = Voting_execution_strategies_store.read(proposal.execution_strategy);
        if (is_valid == 0) {
            // execution_strategy has been removed from the whitelist. Cancel this execution.
            tempvar proposal_outcome = ProposalOutcome.CANCELLED;
        } else {
            // Cairo trick to prevent revoked reference
            tempvar proposal_outcome = proposal_outcome;
        }

        // Execute proposal Transactions
        // There are 2 situations:
        // 1) Starknet execution strategy - then txs are executed directly by this contract.
        // 2) Other execution strategy - then tx are executed by the specified execution strategy contract.

        if (proposal.execution_strategy == 1) {
            // Starknet execution strategy so we execute the proposal txs directly
            if (proposal_outcome == ProposalOutcome.ACCEPTED) {
                let (call_array_len, call_array, calldata_len, calldata) = _decode_execution_params(
                    execution_params_len, execution_params
                );
                let (response_len, response) = _execute_proposal_txs(
                    call_array_len, call_array, calldata_len, calldata
                );
                tempvar syscall_ptr = syscall_ptr;
                tempvar pedersen_ptr = pedersen_ptr;
                tempvar range_check_ptr = range_check_ptr;
                tempvar ecdsa_ptr = ecdsa_ptr;
                tempvar bitwise_ptr = bitwise_ptr;
            } else {
                tempvar syscall_ptr = syscall_ptr;
                tempvar pedersen_ptr = pedersen_ptr;
                tempvar range_check_ptr = range_check_ptr;
                tempvar ecdsa_ptr = ecdsa_ptr;
                tempvar bitwise_ptr = bitwise_ptr;
            }
        } else {
            // Other execution strategy, so we forward the txs to the specified execution strategy contract.
            IExecutionStrategy.execute(
                contract_address=proposal.execution_strategy,
                proposal_outcome=proposal_outcome,
                execution_params_len=execution_params_len,
                execution_params=execution_params,
            );
            tempvar syscall_ptr = syscall_ptr;
            tempvar pedersen_ptr = pedersen_ptr;
            tempvar range_check_ptr = range_check_ptr;
            tempvar ecdsa_ptr = ecdsa_ptr;
            tempvar bitwise_ptr = bitwise_ptr;
        }

        // Flag this proposal as executed
        Voting_executed_proposals_store.write(proposal_id, 1);

        return ();
    }

    // @dev Cancels a proposal. Only callable by the controller.
    // @param proposal_id The ID of the proposal
    // @param execution_params Execution parameters for the proposal (must be the same as those submitted during proposal creation)
    func cancel_proposal{syscall_ptr: felt*, pedersen_ptr: HashBuiltin*, range_check_ptr: felt}(
        proposal_id: felt, execution_params_len: felt, execution_params: felt*
    ) {
        alloc_locals;

        Ownable.assert_only_owner();

        let (has_been_executed) = Voting_executed_proposals_store.read(proposal_id);

        // Make sure proposal has not already been executed
        with_attr error_message("Voting: Proposal already executed") {
            assert has_been_executed = 0;
        }

        let (proposal) = Voting_proposal_registry_store.read(proposal_id);
        with_attr error_message("Voting: Invalid proposal id") {
            // Checks that the proposal id exists. If it doesn't exist, then the whole `Proposal` struct will
            // be set to 0, hence the timestamps value will be set to 0 too.
            assert_not_zero(proposal.timestamps);
        }

        let proposal_outcome = ProposalOutcome.CANCELLED;

        if (proposal.execution_strategy != 1) {
            // Custom execution strategies may have different processes to follow when a proposal is cancelled.
            // Therefore, we still forward the execution payload to the specified strategy contract.
            IExecutionStrategy.execute(
                contract_address=proposal.execution_strategy,
                proposal_outcome=proposal_outcome,
                execution_params_len=execution_params_len,
                execution_params=execution_params,
            );
            tempvar syscall_ptr = syscall_ptr;
            tempvar pedersen_ptr = pedersen_ptr;
            tempvar range_check_ptr = range_check_ptr;
        } else {
            // In the case of starknet execution we do nothing if the proposal is cancelled.
            tempvar syscall_ptr = syscall_ptr;
            tempvar pedersen_ptr = pedersen_ptr;
            tempvar range_check_ptr = range_check_ptr;
        }

        // Flag this proposal as executed
        Voting_executed_proposals_store.write(proposal_id, 1);

        return ();
    }

    // @dev Checks to see whether a given address has voted in a proposal
    // @param proposal_id The proposal ID
    // @param voter_address The voter's address
    // @return voted 1 if user has voted, otherwise 0
    func has_voted{syscall_ptr: felt*, pedersen_ptr: HashBuiltin*, range_check_ptr: felt}(
        proposal_id: felt, voter_address: Address
    ) -> (voted: felt) {
        return Voting_vote_registry_store.read(proposal_id, voter_address);
    }

    // @dev Returns proposal information
    // @param proposal_id The proposal ID
    // @return proposal_info Struct containing proposal information
    func get_proposal_info{syscall_ptr: felt*, pedersen_ptr: HashBuiltin*, range_check_ptr: felt}(
        proposal_id: felt
    ) -> (proposal_info: ProposalInfo) {
        let (proposal) = Voting_proposal_registry_store.read(proposal_id);

        let (power_against) = Voting_vote_power_store.read(proposal_id, Choice.AGAINST);
        let (power_for) = Voting_vote_power_store.read(proposal_id, Choice.FOR);
        let (power_abstain) = Voting_vote_power_store.read(proposal_id, Choice.ABSTAIN);
        return (
            ProposalInfo(proposal=proposal, power_for=power_for, power_against=power_against, power_abstain=power_abstain),
        );
    }
}

//
// Internal Functions
//

func _unchecked_add_execution_strategies{
    syscall_ptr: felt*, pedersen_ptr: HashBuiltin*, range_check_ptr
}(addresses_len: felt, addresses: felt*) {
    if (addresses_len == 0) {
        return ();
    } else {
        Voting_execution_strategies_store.write(addresses[0], 1);
<<<<<<< HEAD
        unchecked_add_execution_strategies(addresses_len - 1, &addresses[1]);
=======
        _unchecked_add_execution_strategies(addresses_len - 1, &addresses[1]);
>>>>>>> 05e0b1be
        return ();
    }
}

func _unchecked_remove_execution_strategies{
    syscall_ptr: felt*, pedersen_ptr: HashBuiltin*, range_check_ptr: felt
}(addresses_len: felt, addresses: felt*) {
    if (addresses_len == 0) {
        return ();
    } else {
        Voting_execution_strategies_store.write(addresses[0], 0);
<<<<<<< HEAD
        unchecked_remove_execution_strategies(addresses_len - 1, &addresses[1]);
=======
        _unchecked_remove_execution_strategies(addresses_len - 1, &addresses[1]);
>>>>>>> 05e0b1be
        return ();
    }
}

func _unchecked_add_voting_strategies{
    syscall_ptr: felt*, pedersen_ptr: HashBuiltin*, range_check_ptr
}(addresses_len: felt, addresses: felt*, params_all: Immutable2DArray) {
    alloc_locals;
    let (prev_index) = Voting_num_voting_strategies_store.read();
    _unchecked_add_voting_strategies_recurse(addresses_len, addresses, params_all, prev_index, 0);
    // Incrementing the voting strategies counter by the number of strategies added
    Voting_num_voting_strategies_store.write(prev_index + addresses_len);
    return ();
}

func _unchecked_add_voting_strategies_recurse{
    syscall_ptr: felt*, pedersen_ptr: HashBuiltin*, range_check_ptr
}(
    addresses_len: felt,
    addresses: felt*,
    params_all: Immutable2DArray,
    next_index: felt,
    index: felt,
) {
    alloc_locals;
    if (addresses_len == 0) {
        return ();
    } else {
        Voting_voting_strategies_store.write(next_index, addresses[0]);
        // Extract voting params for the voting strategy
        let (params_len, params) = ArrayUtils.get_sub_array(params_all, index);
        // We store the length of the voting strategy params array at index zero
        Voting_voting_strategy_params_store.write(next_index, 0, params_len);
        // The following elements are the actual params
<<<<<<< HEAD
        unchecked_add_voting_strategy_params(next_index, 1, params_len, params);
        unchecked_add_voting_strategies_recurse(
=======
        _unchecked_add_voting_strategy_params(next_index, 1, params_len, params);
        _unchecked_add_voting_strategies_recurse(
>>>>>>> 05e0b1be
            addresses_len - 1, &addresses[1], params_all, next_index + 1, index + 1
        );
        return ();
    }
}

func _unchecked_add_voting_strategy_params{
    syscall_ptr: felt*, pedersen_ptr: HashBuiltin*, range_check_ptr
}(strategy_index: felt, param_index: felt, params_len: felt, params: felt*) {
    if (params_len == 0) {
        // List is empty
        return ();
    } else {
        // Store voting parameter
        Voting_voting_strategy_params_store.write(strategy_index, param_index, params[0]);
<<<<<<< HEAD
        unchecked_add_voting_strategy_params(
=======
        _unchecked_add_voting_strategy_params(
>>>>>>> 05e0b1be
            strategy_index, param_index + 1, params_len - 1, &params[1]
        );
        return ();
    }
}

func _unchecked_remove_voting_strategies{
    syscall_ptr: felt*, pedersen_ptr: HashBuiltin*, range_check_ptr: felt
}(indexes_len: felt, indexes: felt*) {
    if (indexes_len == 0) {
        return ();
    } else {
        Voting_voting_strategies_store.write(indexes[0], 0);
        // The length of the voting strategy params is stored at index zero
        let (params_len) = Voting_voting_strategy_params_store.read(indexes[0], 0);
        Voting_voting_strategy_params_store.write(indexes[0], 0, 0);
        // Removing voting strategy params
<<<<<<< HEAD
        unchecked_remove_voting_strategy_params(indexes[0], params_len, 1);
        unchecked_remove_voting_strategies(indexes_len - 1, &indexes[1]);
=======
        _unchecked_remove_voting_strategy_params(indexes[0], params_len, 1);
        _unchecked_remove_voting_strategies(indexes_len - 1, &indexes[1]);
>>>>>>> 05e0b1be
        return ();
    }
}

func _unchecked_remove_voting_strategy_params{
    syscall_ptr: felt*, pedersen_ptr: HashBuiltin*, range_check_ptr
}(strategy_index: felt, param_index: felt, params_len: felt) {
    if (params_len == 0) {
        // List is empty
        return ();
    }
    if (param_index == params_len + 1) {
        // All params have been removed from the array
        return ();
    }
    // Remove voting parameter
    Voting_voting_strategy_params_store.write(strategy_index, param_index, 0);
<<<<<<< HEAD
    unchecked_remove_voting_strategy_params(strategy_index, param_index + 1, params_len);
=======
    _unchecked_remove_voting_strategy_params(strategy_index, param_index + 1, params_len);
>>>>>>> 05e0b1be
    return ();
}

func _unchecked_add_authenticators{syscall_ptr: felt*, pedersen_ptr: HashBuiltin*, range_check_ptr}(
    addresses_len: felt, addresses: felt*
) {
    if (addresses_len == 0) {
        return ();
    } else {
<<<<<<< HEAD
        Voting_authenticators_store.write(to_add[0], 1);
        unchecked_add_authenticators(to_add_len - 1, &to_add[1]);
=======
        Voting_authenticators_store.write(addresses[0], 1);
        _unchecked_add_authenticators(addresses_len - 1, &addresses[1]);
>>>>>>> 05e0b1be
        return ();
    }
}

func _unchecked_remove_authenticators{
    syscall_ptr: felt*, pedersen_ptr: HashBuiltin*, range_check_ptr: felt
}(addresses_len: felt, addresses: felt*) {
    if (addresses_len == 0) {
        return ();
    } else {
<<<<<<< HEAD
        Voting_authenticators_store.write(to_remove[0], 0);
        unchecked_remove_authenticators(to_remove_len - 1, &to_remove[1]);
=======
        Voting_authenticators_store.write(addresses[0], 0);
        _unchecked_remove_authenticators(addresses_len - 1, &addresses[1]);
>>>>>>> 05e0b1be
    }
    return ();
}

// Throws if the caller address is not a member of the set of whitelisted authenticators (stored in the `authenticators` mapping)
func _assert_valid_authenticator{syscall_ptr: felt*, pedersen_ptr: HashBuiltin*, range_check_ptr}(
    ) {
    let (caller_address) = get_caller_address();
    let (is_valid) = Voting_authenticators_store.read(caller_address);
    with_attr error_message("Voting: Invalid authenticator") {
        assert_not_zero(is_valid);
    }

    return ();
}

<<<<<<< HEAD
// Throws if `execution_strategy` is not a member of the set of whitelisted execution_strategies (stored in the `execution_strategies` mapping)
func assert_valid_execution_strategy{
=======
// Throws if `execution_strategy` is not a member of the set of whitelisted execution_strategies
func _assert_valid_execution_strategy{
>>>>>>> 05e0b1be
    syscall_ptr: felt*, pedersen_ptr: HashBuiltin*, range_check_ptr
}(execution_strategy: felt) {
    let (is_valid) = Voting_execution_strategies_store.read(execution_strategy);
    with_attr error_message("Voting: Invalid execution strategy") {
        assert is_valid = 1;
    }

    return ();
}

func _assert_no_active_proposal_recurse{
    syscall_ptr: felt*, pedersen_ptr: HashBuiltin*, range_check_ptr
}(proposal_id: felt) {
    if (proposal_id == 0) {
        return ();
    } else {
        // Ensure each proposal has been executed
        let (has_been_executed) = Voting_executed_proposals_store.read(proposal_id);
        assert has_been_executed = 1;
<<<<<<< HEAD
        assert_no_active_proposal_recurse(proposal_id - 1);
=======
        _assert_no_active_proposal_recurse(proposal_id - 1);
>>>>>>> 05e0b1be
        return ();
    }
}

func _assert_no_active_proposal{syscall_ptr: felt*, pedersen_ptr: HashBuiltin*, range_check_ptr}() {
    let (next_proposal) = Voting_next_proposal_nonce_store.read();
    // Using `next_proposal - 1` because `next_proposal` corresponds to the *next* nonce
    // so we need to substract one. This is safe because latest_proposal is at least 1 because
    // the constructor initializes the nonce to 1.
    let latest_proposal = next_proposal - 1;
    with_attr error_message("Voting: Some proposals are still active") {
        _assert_no_active_proposal_recurse(latest_proposal);
    }
    return ();
}

// Computes the cumulated voting power of a user by iterating over the voting strategies of `used_voting_strategies`.
// TODO: In the future we will need to transition to an array of `voter_address` because they might be different for different voting strategies.
func _get_cumulative_voting_power{syscall_ptr: felt*, pedersen_ptr: HashBuiltin*, range_check_ptr}(
    current_timestamp: felt,
    voter_address: Address,
    used_voting_strategies_len: felt,
    used_voting_strategies: felt*,
    user_voting_strategy_params_all: Immutable2DArray,
    index: felt,
) -> (voting_power: Uint256) {
    // Make sure there are no duplicates to avoid an attack where people double count a voting strategy
<<<<<<< HEAD
    assert_no_duplicates(used_voting_strategies_len, used_voting_strategies);
    return unchecked_get_cumulative_voting_power(
=======
    ArrayUtils.assert_no_duplicates(used_voting_strategies_len, used_voting_strategies);

    return _unchecked_get_cumulative_voting_power(
>>>>>>> 05e0b1be
        current_timestamp,
        voter_address,
        used_voting_strategies_len,
        used_voting_strategies,
        user_voting_strategy_params_all,
        index,
    );
}

// Actual computation of voting power. Unchecked because duplicates are not checked in `used_voting_strategies`. The caller is
// expected to check for duplicates before calling this function.
func _unchecked_get_cumulative_voting_power{
    syscall_ptr: felt*, pedersen_ptr: HashBuiltin*, range_check_ptr
}(
    current_timestamp: felt,
    voter_address: Address,
    used_voting_strategies_len: felt,
    used_voting_strategies: felt*,
    user_voting_strategy_params_all: Immutable2DArray,
    index: felt,
) -> (voting_power: Uint256) {
    alloc_locals;

    if (used_voting_strategies_len == 0) {
        // Reached the end, stop iteration
        return (Uint256(0, 0),);
    }

    let strategy_index = used_voting_strategies[0];

    let (strategy_address) = Voting_voting_strategies_store.read(strategy_index);

    with_attr error_message("Voting: Invalid voting strategy") {
        assert_not_zero(strategy_address);
    }

    // Extract voting params array for the voting strategy specified by the index
    let (user_voting_strategy_params_len, user_voting_strategy_params) = ArrayUtils.get_sub_array(
        user_voting_strategy_params_all, index
    );

    // Initialize empty array to store voting params
    let (voting_strategy_params: felt*) = alloc();

    // Check that voting strategy params exist by the length which is stored in the first element of the array
    let (voting_strategy_params_len) = Voting_voting_strategy_params_store.read(strategy_index, 0);

    let (voting_strategy_params_len, voting_strategy_params) = _get_voting_strategy_params(
        strategy_index, voting_strategy_params_len, voting_strategy_params, 1
    );

    let (user_voting_power) = IVotingStrategy.getVotingPower(
        contract_address=strategy_address,
        timestamp=current_timestamp,
        voter_address=voter_address,
        params_len=voting_strategy_params_len,
        params=voting_strategy_params,
        user_params_len=user_voting_strategy_params_len,
        user_params=user_voting_strategy_params,
    );

    let (additional_voting_power) = _get_cumulative_voting_power(
        current_timestamp,
        voter_address,
        used_voting_strategies_len - 1,
        &used_voting_strategies[1],
        user_voting_strategy_params_all,
        index + 1,
    );

    let (voting_power, overflow) = uint256_add(user_voting_power, additional_voting_power);
    with_attr error_message("Voting: Overflow while computing voting power") {
        assert overflow = 0;
    }

    return (voting_power,);
}

// Function to reconstruct voting param array for voting strategy specified
func _get_voting_strategy_params{syscall_ptr: felt*, pedersen_ptr: HashBuiltin*, range_check_ptr}(
    strategy_index: felt, params_len: felt, params: felt*, index: felt
) -> (params_len: felt, params: felt*) {
    // If there are no parameters, we just return an empty array
    if (params_len == 0) {
        return (0, params);
    }
    let (param) = Voting_voting_strategy_params_store.read(strategy_index, index);
    assert params[index - 1] = param;
    // All parameters have been added to the array so we can return it
    if (index == params_len) {
        return (params_len, params);
    }
<<<<<<< HEAD
    let (params_len, params) = get_voting_strategy_params(
=======
    let (params_len, params) = _get_voting_strategy_params(
>>>>>>> 05e0b1be
        strategy_index, params_len, params, index + 1
    );
    return (params_len, params);
}

// Decodes an array into the data required to perform a set of calls according to the OZ account standard
func _decode_execution_params{syscall_ptr: felt*, pedersen_ptr: HashBuiltin*, range_check_ptr}(
    execution_params_len: felt, execution_params: felt*
) -> (call_array_len: felt, call_array: AccountCallArray*, calldata_len: felt, calldata: felt*) {
    assert_le(4, execution_params_len);  // Min execution params length is 4 (corresponding to 1 tx with no calldata)
    let call_array_len = (execution_params[0] - 1) / 4;  // Number of calls in the proposal payload
    let call_array = cast(&execution_params[1], AccountCallArray*);
    let calldata_len = execution_params_len - execution_params[0];
    let calldata = &execution_params[execution_params[0]];
    return (call_array_len, call_array, calldata_len, calldata);
}

// Same as OZ `execute` just without the assert  get_caller_address() = 0
// This is a reentrant call guard which prevents another account calling execute
<<<<<<< HEAD
// In the context of proposal txs, reentrancy is not an issue as the transactions are trusted to be not malicious
func execute_proposal_txs{
=======
// In the context of proposal txs, reentrancy is not an issue as the transactions are trusted to be non malicious
func _execute_proposal_txs{
>>>>>>> 05e0b1be
    syscall_ptr: felt*,
    pedersen_ptr: HashBuiltin*,
    ecdsa_ptr: SignatureBuiltin*,
    bitwise_ptr: BitwiseBuiltin*,
    range_check_ptr,
}(call_array_len: felt, call_array: AccountCallArray*, calldata_len: felt, calldata: felt*) -> (
    response_len: felt, response: felt*
) {
    alloc_locals;
    let (tx_info) = get_tx_info();
    with_attr error_message("Voting: invalid tx version") {
        assert tx_info.version = 1;
    }
    // TMP: Convert `AccountCallArray` to 'Call'.
    let (calls: Call*) = alloc();
    Account._from_call_array_to_call(call_array_len, call_array, calldata, calls);
    let calls_len = call_array_len;
    // execute call
    let (response: felt*) = alloc();
    let (response_len) = Account._execute_list(calls_len, calls, response);
    return (response_len=response_len, response=response);
}<|MERGE_RESOLUTION|>--- conflicted
+++ resolved
@@ -9,19 +9,7 @@
 from starkware.cairo.common.bool import TRUE, FALSE
 from starkware.cairo.common.hash_state import hash_init, hash_update
 from starkware.cairo.common.math_cmp import is_le
-<<<<<<< HEAD
-from starkware.cairo.common.math import (
-    assert_lt,
-    assert_le,
-    assert_nn,
-    assert_nn_le,
-    assert_not_zero,
-    assert_lt_felt,
-    assert_not_equal,
-)
-=======
 from starkware.cairo.common.math import assert_lt, assert_le, assert_nn, assert_not_zero
->>>>>>> 05e0b1be
 
 from openzeppelin.access.ownable.library import Ownable
 from openzeppelin.account.library import Account, AccountCallArray, Call
@@ -223,11 +211,8 @@
             assert_not_zero(voting_strategies_len);
             assert_not_zero(authenticators_len);
             assert_not_zero(execution_strategies_len);
-<<<<<<< HEAD
-=======
             MathUtils.assert_valid_uint256(proposal_threshold);
             MathUtils.assert_valid_uint256(quorum);
->>>>>>> 05e0b1be
         }
 
         // Initialize the storage variables
@@ -247,13 +232,8 @@
         _unchecked_add_voting_strategies(
             voting_strategies_len, voting_strategies, voting_strategy_params_all
         );
-<<<<<<< HEAD
-        unchecked_add_authenticators(authenticators_len, authenticators);
-        unchecked_add_execution_strategies(execution_strategies_len, execution_strategies);
-=======
         _unchecked_add_authenticators(authenticators_len, authenticators);
         _unchecked_add_execution_strategies(execution_strategies_len, execution_strategies);
->>>>>>> 05e0b1be
 
         // The first proposal in a space will have a proposal ID of 1.
         Voting_next_proposal_nonce_store.write(1);
@@ -280,10 +260,7 @@
         new_quorum: Uint256
     ) {
         Ownable.assert_only_owner();
-<<<<<<< HEAD
-=======
         MathUtils.assert_valid_uint256(new_quorum);
->>>>>>> 05e0b1be
         let (previous_quorum) = Voting_quorum_store.read();
         Voting_quorum_store.write(new_quorum);
         quorum_updated.emit(previous_quorum, new_quorum);
@@ -342,10 +319,7 @@
         syscall_ptr: felt*, pedersen_ptr: HashBuiltin*, range_check_ptr: felt
     }(new_proposal_threshold: Uint256) {
         Ownable.assert_only_owner();
-<<<<<<< HEAD
-=======
         MathUtils.assert_valid_uint256(new_proposal_threshold);
->>>>>>> 05e0b1be
         let (previous_proposal_threshold) = Voting_proposal_threshold_store.read();
         Voting_proposal_threshold_store.write(new_proposal_threshold);
         proposal_threshold_updated.emit(previous_proposal_threshold, new_proposal_threshold);
@@ -371,11 +345,7 @@
     }(addresses_len: felt, addresses: felt*) {
         alloc_locals;
         Ownable.assert_only_owner();
-<<<<<<< HEAD
-        unchecked_add_execution_strategies(addresses_len, addresses);
-=======
         _unchecked_add_execution_strategies(addresses_len, addresses);
->>>>>>> 05e0b1be
         execution_strategies_added.emit(addresses_len, addresses);
         return ();
     }
@@ -387,11 +357,7 @@
     }(addresses_len: felt, addresses: felt*) {
         alloc_locals;
         Ownable.assert_only_owner();
-<<<<<<< HEAD
-        unchecked_remove_execution_strategies(addresses_len, addresses);
-=======
         _unchecked_remove_execution_strategies(addresses_len, addresses);
->>>>>>> 05e0b1be
         execution_strategies_removed.emit(addresses_len, addresses);
         return ();
     }
@@ -404,19 +370,11 @@
     }(addresses_len: felt, addresses: felt*, params_flat_len: felt, params_flat: felt*) {
         alloc_locals;
         Ownable.assert_only_owner();
-<<<<<<< HEAD
-        assert_no_active_proposal();
-        let (params_all: Immutable2DArray) = ArrayUtils.construct_array2d(
-            params_flat_len, params_flat
-        );
-        unchecked_add_voting_strategies(addresses_len, addresses, params_all);
-=======
         _assert_no_active_proposal();
         let (params_all: Immutable2DArray) = ArrayUtils.construct_array2d(
             params_flat_len, params_flat
         );
         _unchecked_add_voting_strategies(addresses_len, addresses, params_all);
->>>>>>> 05e0b1be
         voting_strategies_added.emit(addresses_len, addresses);
         return ();
     }
@@ -428,13 +386,8 @@
     }(indexes_len: felt, indexes: felt*) {
         alloc_locals;
         Ownable.assert_only_owner();
-<<<<<<< HEAD
-        assert_no_active_proposal();
-        unchecked_remove_voting_strategies(indexes_len, indexes);
-=======
         _assert_no_active_proposal();
         _unchecked_remove_voting_strategies(indexes_len, indexes);
->>>>>>> 05e0b1be
         voting_strategies_removed.emit(indexes_len, indexes);
         return ();
     }
@@ -446,13 +399,8 @@
     ) {
         alloc_locals;
         Ownable.assert_only_owner();
-<<<<<<< HEAD
-        assert_no_active_proposal();
-        unchecked_add_authenticators(addresses_len, addresses);
-=======
         _assert_no_active_proposal();
         _unchecked_add_authenticators(addresses_len, addresses);
->>>>>>> 05e0b1be
         authenticators_added.emit(addresses_len, addresses);
         return ();
     }
@@ -464,13 +412,8 @@
     }(addresses_len: felt, addresses: felt*) {
         alloc_locals;
         Ownable.assert_only_owner();
-<<<<<<< HEAD
-        assert_no_active_proposal();
-        unchecked_remove_authenticators(addresses_len, addresses);
-=======
         _assert_no_active_proposal();
         _unchecked_remove_authenticators(addresses_len, addresses);
->>>>>>> 05e0b1be
         authenticators_removed.emit(addresses_len, addresses);
         return ();
     }
@@ -481,16 +424,12 @@
     // @param choice The voter's choice (FOR, AGAINST, ABSTAIN)
     // @used_voting_strategies The voting strategies (within the whitelist for the space) that the voter has non-zero voting power with
     // @user_voting_strategy_params_flat Flattened 2D array of parameters for the voting strategies used
-<<<<<<< HEAD
-    func vote{syscall_ptr: felt*, pedersen_ptr: HashBuiltin*, range_check_ptr: felt}(
-=======
     func vote{
         syscall_ptr: felt*,
         pedersen_ptr: HashBuiltin*,
         bitwise_ptr: BitwiseBuiltin*,
         range_check_ptr: felt,
     }(
->>>>>>> 05e0b1be
         voter_address: Address,
         proposal_id: felt,
         choice: felt,
@@ -604,13 +543,8 @@
         // Verify that the caller is the authenticator contract.
         _assert_valid_authenticator();
 
-<<<<<<< HEAD
-        // Verify that the execution_strategy address is one of the whitelisted addresses
-        assert_valid_execution_strategy(execution_strategy);
-=======
         // Verify that the execution strategy address is one of the whitelisted addresses
         _assert_valid_execution_strategy(execution_strategy);
->>>>>>> 05e0b1be
 
         // The snapshot for the proposal is the current timestamp at proposal creation
         // We use a timestamp instead of a block number to define a snapshot so that the system can generalize to multi-chain
@@ -653,21 +587,9 @@
 
         let (quorum) = Voting_quorum_store.read();
 
-<<<<<<< HEAD
-        // Create the proposal and its proposal id
-        let proposal = Proposal(
-            _quorum,
-            snapshot_timestamp,
-            start_timestamp,
-            min_end_timestamp,
-            max_end_timestamp,
-            execution_strategy,
-            execution_hash,
-=======
         // Packing the timestamps into a single felt to reduce storage usage
         let (packed_timestamps) = MathUtils.pack_4_32_bit(
             snapshot_timestamp, start_timestamp, min_end_timestamp, max_end_timestamp
->>>>>>> 05e0b1be
         );
 
         // Create the proposal and its proposal id
@@ -934,11 +856,7 @@
         return ();
     } else {
         Voting_execution_strategies_store.write(addresses[0], 1);
-<<<<<<< HEAD
-        unchecked_add_execution_strategies(addresses_len - 1, &addresses[1]);
-=======
         _unchecked_add_execution_strategies(addresses_len - 1, &addresses[1]);
->>>>>>> 05e0b1be
         return ();
     }
 }
@@ -950,11 +868,7 @@
         return ();
     } else {
         Voting_execution_strategies_store.write(addresses[0], 0);
-<<<<<<< HEAD
-        unchecked_remove_execution_strategies(addresses_len - 1, &addresses[1]);
-=======
         _unchecked_remove_execution_strategies(addresses_len - 1, &addresses[1]);
->>>>>>> 05e0b1be
         return ();
     }
 }
@@ -989,13 +903,8 @@
         // We store the length of the voting strategy params array at index zero
         Voting_voting_strategy_params_store.write(next_index, 0, params_len);
         // The following elements are the actual params
-<<<<<<< HEAD
-        unchecked_add_voting_strategy_params(next_index, 1, params_len, params);
-        unchecked_add_voting_strategies_recurse(
-=======
         _unchecked_add_voting_strategy_params(next_index, 1, params_len, params);
         _unchecked_add_voting_strategies_recurse(
->>>>>>> 05e0b1be
             addresses_len - 1, &addresses[1], params_all, next_index + 1, index + 1
         );
         return ();
@@ -1011,11 +920,7 @@
     } else {
         // Store voting parameter
         Voting_voting_strategy_params_store.write(strategy_index, param_index, params[0]);
-<<<<<<< HEAD
-        unchecked_add_voting_strategy_params(
-=======
         _unchecked_add_voting_strategy_params(
->>>>>>> 05e0b1be
             strategy_index, param_index + 1, params_len - 1, &params[1]
         );
         return ();
@@ -1033,13 +938,8 @@
         let (params_len) = Voting_voting_strategy_params_store.read(indexes[0], 0);
         Voting_voting_strategy_params_store.write(indexes[0], 0, 0);
         // Removing voting strategy params
-<<<<<<< HEAD
-        unchecked_remove_voting_strategy_params(indexes[0], params_len, 1);
-        unchecked_remove_voting_strategies(indexes_len - 1, &indexes[1]);
-=======
         _unchecked_remove_voting_strategy_params(indexes[0], params_len, 1);
         _unchecked_remove_voting_strategies(indexes_len - 1, &indexes[1]);
->>>>>>> 05e0b1be
         return ();
     }
 }
@@ -1057,11 +957,7 @@
     }
     // Remove voting parameter
     Voting_voting_strategy_params_store.write(strategy_index, param_index, 0);
-<<<<<<< HEAD
-    unchecked_remove_voting_strategy_params(strategy_index, param_index + 1, params_len);
-=======
     _unchecked_remove_voting_strategy_params(strategy_index, param_index + 1, params_len);
->>>>>>> 05e0b1be
     return ();
 }
 
@@ -1071,13 +967,8 @@
     if (addresses_len == 0) {
         return ();
     } else {
-<<<<<<< HEAD
-        Voting_authenticators_store.write(to_add[0], 1);
-        unchecked_add_authenticators(to_add_len - 1, &to_add[1]);
-=======
         Voting_authenticators_store.write(addresses[0], 1);
         _unchecked_add_authenticators(addresses_len - 1, &addresses[1]);
->>>>>>> 05e0b1be
         return ();
     }
 }
@@ -1088,13 +979,8 @@
     if (addresses_len == 0) {
         return ();
     } else {
-<<<<<<< HEAD
-        Voting_authenticators_store.write(to_remove[0], 0);
-        unchecked_remove_authenticators(to_remove_len - 1, &to_remove[1]);
-=======
         Voting_authenticators_store.write(addresses[0], 0);
         _unchecked_remove_authenticators(addresses_len - 1, &addresses[1]);
->>>>>>> 05e0b1be
     }
     return ();
 }
@@ -1111,13 +997,8 @@
     return ();
 }
 
-<<<<<<< HEAD
-// Throws if `execution_strategy` is not a member of the set of whitelisted execution_strategies (stored in the `execution_strategies` mapping)
-func assert_valid_execution_strategy{
-=======
 // Throws if `execution_strategy` is not a member of the set of whitelisted execution_strategies
 func _assert_valid_execution_strategy{
->>>>>>> 05e0b1be
     syscall_ptr: felt*, pedersen_ptr: HashBuiltin*, range_check_ptr
 }(execution_strategy: felt) {
     let (is_valid) = Voting_execution_strategies_store.read(execution_strategy);
@@ -1137,11 +1018,7 @@
         // Ensure each proposal has been executed
         let (has_been_executed) = Voting_executed_proposals_store.read(proposal_id);
         assert has_been_executed = 1;
-<<<<<<< HEAD
-        assert_no_active_proposal_recurse(proposal_id - 1);
-=======
         _assert_no_active_proposal_recurse(proposal_id - 1);
->>>>>>> 05e0b1be
         return ();
     }
 }
@@ -1169,14 +1046,9 @@
     index: felt,
 ) -> (voting_power: Uint256) {
     // Make sure there are no duplicates to avoid an attack where people double count a voting strategy
-<<<<<<< HEAD
-    assert_no_duplicates(used_voting_strategies_len, used_voting_strategies);
-    return unchecked_get_cumulative_voting_power(
-=======
     ArrayUtils.assert_no_duplicates(used_voting_strategies_len, used_voting_strategies);
 
     return _unchecked_get_cumulative_voting_power(
->>>>>>> 05e0b1be
         current_timestamp,
         voter_address,
         used_voting_strategies_len,
@@ -1269,11 +1141,7 @@
     if (index == params_len) {
         return (params_len, params);
     }
-<<<<<<< HEAD
-    let (params_len, params) = get_voting_strategy_params(
-=======
     let (params_len, params) = _get_voting_strategy_params(
->>>>>>> 05e0b1be
         strategy_index, params_len, params, index + 1
     );
     return (params_len, params);
@@ -1293,13 +1161,8 @@
 
 // Same as OZ `execute` just without the assert  get_caller_address() = 0
 // This is a reentrant call guard which prevents another account calling execute
-<<<<<<< HEAD
-// In the context of proposal txs, reentrancy is not an issue as the transactions are trusted to be not malicious
-func execute_proposal_txs{
-=======
 // In the context of proposal txs, reentrancy is not an issue as the transactions are trusted to be non malicious
 func _execute_proposal_txs{
->>>>>>> 05e0b1be
     syscall_ptr: felt*,
     pedersen_ptr: HashBuiltin*,
     ecdsa_ptr: SignatureBuiltin*,
