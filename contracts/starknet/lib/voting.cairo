// SPDX-License-Identifier: MIT

%lang starknet

from starkware.starknet.common.syscalls import get_caller_address, get_block_timestamp, get_tx_info
from starkware.cairo.common.cairo_builtins import HashBuiltin, SignatureBuiltin, BitwiseBuiltin
from starkware.cairo.common.alloc import alloc
from starkware.cairo.common.uint256 import Uint256, uint256_add, uint256_lt, uint256_le, uint256_eq
from starkware.cairo.common.bool import TRUE, FALSE
from starkware.cairo.common.hash_state import hash_init, hash_update
from starkware.cairo.common.math_cmp import is_le
from starkware.cairo.common.math import (
    assert_lt,
    assert_le,
    assert_nn,
    assert_nn_le,
    assert_not_zero,
    assert_lt_felt,
    assert_not_equal,
)

from openzeppelin.access.ownable.library import Ownable
from openzeppelin.account.library import Account, AccountCallArray, Call

from contracts.starknet.Interfaces.IVotingStrategy import IVotingStrategy
from contracts.starknet.Interfaces.IExecutionStrategy import IExecutionStrategy
from contracts.starknet.lib.general_address import Address
from contracts.starknet.lib.proposal import Proposal
from contracts.starknet.lib.proposal_info import ProposalInfo
from contracts.starknet.lib.vote import Vote
from contracts.starknet.lib.choice import Choice
from contracts.starknet.lib.proposal_outcome import ProposalOutcome
from contracts.starknet.lib.array_utils import ArrayUtils, Immutable2DArray

//
// @title Snapshot X Voting Library
// @author SnapshotLabs
// @notice Library that implements the core functionality of Snapshot X
//

//
// Storage
//

@storage_var
func Voting_voting_delay_store() -> (delay: felt) {
}

@storage_var
func Voting_min_voting_duration_store() -> (period: felt) {
}

@storage_var
func Voting_max_voting_duration_store() -> (period: felt) {
}

@storage_var
func Voting_proposal_threshold_store() -> (threshold: Uint256) {
}

@storage_var
func Voting_quorum_store() -> (value: Uint256) {
}

@storage_var
func Voting_authenticators_store(authenticator_address: felt) -> (is_valid: felt) {
}

@storage_var
func Voting_execution_strategies_store(execution_strategy_address: felt) -> (is_valid: felt) {
}

@storage_var
func Voting_voting_strategies_store(strategy_index: felt) -> (strategy_address: felt) {
}

@storage_var
func Voting_num_voting_strategies_store() -> (num: felt) {
}

@storage_var
func Voting_voting_strategy_params_store(strategy_index: felt, param_index: felt) -> (param: felt) {
}

@storage_var
func Voting_next_proposal_nonce_store() -> (nonce: felt) {
}

@storage_var
func Voting_proposal_registry_store(proposal_id: felt) -> (proposal: Proposal) {
}

@storage_var
func Voting_executed_proposals_store(proposal_id: felt) -> (executed: felt) {
}

@storage_var
func Voting_vote_registry_store(proposal_id: felt, voter_address: Address) -> (voted: felt) {
}

@storage_var
func Voting_vote_power_store(proposal_id: felt, choice: felt) -> (power: Uint256) {
}

//
// Events
//

@event
func proposal_created(
    proposal_id: felt,
    proposer_address: Address,
    proposal: Proposal,
    metadata_uri_len: felt,
    metadata_uri: felt*,
    execution_params_len: felt,
    execution_params: felt*,
) {
}

@event
func vote_created(proposal_id: felt, voter_address: Address, vote: Vote) {
}

@event
func controller_updated(previous: felt, new_controller: felt) {
}

@event
func quorum_updated(previous: Uint256, new_quorum: Uint256) {
}

@event
func voting_delay_updated(previous: felt, new_voting_delay: felt) {
}

@event
func min_voting_duration_updated(previous: felt, new_voting_duration: felt) {
}

@event
func max_voting_duration_updated(previous: felt, new_voting_duration: felt) {
}

@event
func proposal_threshold_updated(previous: Uint256, new_proposal_threshold: Uint256) {
}

@event
func metadata_uri_updated(new_metadata_uri_len: felt, new_metadata_uri: felt*) {
}

@event
func authenticators_added(added_len: felt, added: felt*) {
}

@event
func authenticators_removed(removed_len: felt, removed: felt*) {
}

@event
func execution_strategies_added(added_len: felt, added: felt*) {
}

@event
func execution_strategies_removed(removed_len: felt, removed: felt*) {
}

@event
func voting_strategies_added(added_len: felt, added: felt*) {
}

@event
func voting_strategies_removed(removed_len: felt, removed: felt*) {
}

namespace Voting {
    // @dev Initializes the library, must be called in the constructor of contracts that use the library
    // @param voting_delay The delay between when a proposal is created, and when the voting starts
    // @param min_voting_duration The minimum duration of the voting period
    // @param max_voting_duration The maximum duration of the voting period
    // @param proposal_threshold The minimum amount of voting power needed to be able to create a new proposal in the space
    // @param controller The address of the controller account for the space
    // @param quorum The minimum total voting power required for a proposal to pass
    // @param voting_strategies Array of whitelisted voting strategy contract addresses
    // @param voting_strategy_params_flat Flattened 2D array of voting strategy parameters
    // @param authenticators Array of whitelisted authenticator contract addresses
    // @param execution_strategies Array of whitelisted execution strategy contract addresses
    func initializer{syscall_ptr: felt*, pedersen_ptr: HashBuiltin*, range_check_ptr: felt}(
        voting_delay: felt,
        min_voting_duration: felt,
        max_voting_duration: felt,
        proposal_threshold: Uint256,
        controller: felt,
        quorum: Uint256,
        voting_strategies_len: felt,
        voting_strategies: felt*,
        voting_strategy_params_flat_len: felt,
        voting_strategy_params_flat: felt*,
        authenticators_len: felt,
        authenticators: felt*,
        execution_strategies_len: felt,
        execution_strategies: felt*,
    ) {
        alloc_locals;

        with_attr error_message("Voting: Invalid constructor parameters") {
            assert_nn(voting_delay);
            assert_le(min_voting_duration, max_voting_duration);
            assert_not_zero(controller);
            assert_not_zero(voting_strategies_len);
            assert_not_zero(authenticators_len);
            assert_not_zero(execution_strategies_len);
        }
        // TODO: maybe use uint256_signed_nn to check proposal_threshold?

        // Initialize the storage variables
        Voting_voting_delay_store.write(voting_delay);
        Voting_min_voting_duration_store.write(min_voting_duration);
        Voting_max_voting_duration_store.write(max_voting_duration);
        Voting_proposal_threshold_store.write(proposal_threshold);
        Ownable.initializer(controller);
        Voting_quorum_store.write(quorum);

        // Reconstruct the voting params 2D array (1 sub array per strategy) from the flattened version.
        // Currently there is no way to pass struct types with pointers in calldata, so we must do it this way.
        let (voting_strategy_params_all: Immutable2DArray) = ArrayUtils.construct_array2d(
            voting_strategy_params_flat_len, voting_strategy_params_flat
        );

        unchecked_add_voting_strategies(
            voting_strategies_len, voting_strategies, voting_strategy_params_all
        );
        unchecked_add_authenticators(authenticators_len, authenticators);
        unchecked_add_execution_strategies(execution_strategies_len, execution_strategies);

        // The first proposal in a space will have a proposal ID of 1.
        Voting_next_proposal_nonce_store.write(1);

        return ();
    }

    // @dev Updates the controller
    // @param new_controller The new controller account address
    func update_controller{syscall_ptr: felt*, pedersen_ptr: HashBuiltin*, range_check_ptr: felt}(
        new_controller: felt
    ) {
        alloc_locals;
        Ownable.assert_only_owner();
        let (previous_controller) = Ownable.owner();
        Ownable.transfer_ownership(new_controller);
        controller_updated.emit(previous_controller, new_controller);
        return ();
    }

    // @dev Updates the quorum
    // @param new_quorum The new quorum
    func update_quorum{syscall_ptr: felt*, pedersen_ptr: HashBuiltin*, range_check_ptr: felt}(
        new_quorum: Uint256
    ) {
        Ownable.assert_only_owner();
        let (previous_quorum) = Voting_quorum_store.read();
        Voting_quorum_store.write(new_quorum);
        quorum_updated.emit(previous_quorum, new_quorum);
        return ();
    }

    // @dev Updates the voting delay
    // @param new_voting_delay The new voting delay
    func update_voting_delay{syscall_ptr: felt*, pedersen_ptr: HashBuiltin*, range_check_ptr: felt}(
        new_voting_delay: felt
    ) {
        Ownable.assert_only_owner();
        let (previous_delay) = Voting_voting_delay_store.read();
        Voting_voting_delay_store.write(new_voting_delay);
        voting_delay_updated.emit(previous_delay, new_voting_delay);
        return ();
    }

    // @dev Updates the minimum voting duration
    // @param new_min_voting_duration The new minimum voting duration
    func update_min_voting_duration{
        syscall_ptr: felt*, pedersen_ptr: HashBuiltin*, range_check_ptr: felt
    }(new_min_voting_duration: felt) {
        Ownable.assert_only_owner();
        let (previous_min_voting_duration) = Voting_min_voting_duration_store.read();
        let (max_voting_duration) = Voting_max_voting_duration_store.read();
        with_attr error_message(
                "Voting: Min voting duration must be less than max voting duration") {
            assert_le(new_min_voting_duration, max_voting_duration);
        }
        Voting_min_voting_duration_store.write(new_min_voting_duration);
        min_voting_duration_updated.emit(previous_min_voting_duration, new_min_voting_duration);
        return ();
    }

    // @dev Updates the maximum voting duration
    // @param new_max_voting_duration The new maximum voting duration
    func update_max_voting_duration{
        syscall_ptr: felt*, pedersen_ptr: HashBuiltin*, range_check_ptr: felt
    }(new_max_voting_duration: felt) {
        Ownable.assert_only_owner();
        let (previous_max_voting_duration) = Voting_max_voting_duration_store.read();
        let (min_voting_duration) = Voting_min_voting_duration_store.read();
        with_attr error_message(
                "Voting: Max voting duration must be greater than min voting duration") {
            assert_le(min_voting_duration, new_max_voting_duration);
        }
        Voting_max_voting_duration_store.write(new_max_voting_duration);
        max_voting_duration_updated.emit(previous_max_voting_duration, new_max_voting_duration);
        return ();
    }

    // @dev Updates the proposal threshold
    // @param new_proposal_threshold The new proposal threshold
    func update_proposal_threshold{
        syscall_ptr: felt*, pedersen_ptr: HashBuiltin*, range_check_ptr: felt
    }(new_proposal_threshold: Uint256) {
        Ownable.assert_only_owner();
        let (previous_proposal_threshold) = Voting_proposal_threshold_store.read();
        Voting_proposal_threshold_store.write(new_proposal_threshold);
        proposal_threshold_updated.emit(previous_proposal_threshold, new_proposal_threshold);
        return ();
    }

    // @dev Updates the metadata URI
    // @param new_metadata_uri The new metadata URI
    // @notice We do not store the metadata URI in the contract state, it is just emitted as an event which allows it to be picked up by an indexer
    func update_metadata_uri{syscall_ptr: felt*, pedersen_ptr: HashBuiltin*, range_check_ptr: felt}(
        new_metadata_uri_len: felt, new_metadata_uri: felt*
    ) {
        alloc_locals;
        Ownable.assert_only_owner();
        metadata_uri_updated.emit(new_metadata_uri_len, new_metadata_uri);
        return ();
    }

    // @dev Adds execution strategy contracts to the whitelist
    // @param addresses Array of execution strategy contract addresses
    func add_execution_strategies{
        syscall_ptr: felt*, pedersen_ptr: HashBuiltin*, range_check_ptr: felt
    }(addresses_len: felt, addresses: felt*) {
        alloc_locals;
        Ownable.assert_only_owner();
        unchecked_add_execution_strategies(addresses_len, addresses);
        execution_strategies_added.emit(addresses_len, addresses);
        return ();
    }

    // @dev Removes execution strategy contracts from the whitelist
    // @param addresses Array of execution strategy contract addresses
    func remove_execution_strategies{
        syscall_ptr: felt*, pedersen_ptr: HashBuiltin*, range_check_ptr: felt
    }(addresses_len: felt, addresses: felt*) {
        alloc_locals;
        Ownable.assert_only_owner();
        unchecked_remove_execution_strategies(addresses_len, addresses);
        execution_strategies_removed.emit(addresses_len, addresses);
        return ();
    }

    // @dev Adds voting strategy contracts to the whitelist
    // @param addresses Array of voting strategy contract addresses
    // @param params_flat Flattened 2D array of voting strategy parameters
    func add_voting_strategies{
        syscall_ptr: felt*, pedersen_ptr: HashBuiltin*, range_check_ptr: felt
    }(addresses_len: felt, addresses: felt*, params_flat_len: felt, params_flat: felt*) {
        alloc_locals;
        Ownable.assert_only_owner();
        assert_no_active_proposal();
        let (params_all: Immutable2DArray) = ArrayUtils.construct_array2d(
            params_flat_len, params_flat
        );
        unchecked_add_voting_strategies(addresses_len, addresses, params_all);
        voting_strategies_added.emit(addresses_len, addresses);
        return ();
    }

    // @dev Removes voting strategy contracts from the whitelist
    // @param indexes Array of voting strategy indexes to remove
    func remove_voting_strategies{
        syscall_ptr: felt*, pedersen_ptr: HashBuiltin*, range_check_ptr: felt
    }(indexes_len: felt, indexes: felt*) {
        alloc_locals;
        Ownable.assert_only_owner();
        assert_no_active_proposal();
        unchecked_remove_voting_strategies(indexes_len, indexes);
        voting_strategies_removed.emit(indexes_len, indexes);
        return ();
    }

    // @dev Adds authenticator contracts to the whitelist
    // @param addresses Array of authenticator contract addresses
    func add_authenticators{syscall_ptr: felt*, pedersen_ptr: HashBuiltin*, range_check_ptr: felt}(
        addresses_len: felt, addresses: felt*
    ) {
        alloc_locals;
        Ownable.assert_only_owner();
        assert_no_active_proposal();
        unchecked_add_authenticators(addresses_len, addresses);
        authenticators_added.emit(addresses_len, addresses);
        return ();
    }

    // @dev Removes authenticator contracts from the whitelist
    // @param addresses Array of authenticator contract addresses
    func remove_authenticators{
<<<<<<< HEAD
        syscall_ptr : felt*, pedersen_ptr : HashBuiltin*, range_check_ptr : felt
    }(to_remove_len : felt, to_remove : felt*):
        alloc_locals

        Ownable.assert_only_owner()

        assert_no_active_proposal()

        unchecked_remove_authenticators(to_remove_len, to_remove)

        authenticators_removed.emit(to_remove_len, to_remove)
        return ()
    end

    #
    # Business logic
    #

    @external
    func vote{syscall_ptr : felt*, pedersen_ptr : HashBuiltin*, range_check_ptr : felt}(
        voter_address : Address,
        proposal_id : felt,
        choice : felt,
        used_voting_strategies_len : felt,
        used_voting_strategies : felt*,
        user_voting_strategy_params_flat_len : felt,
        user_voting_strategy_params_flat : felt*,
    ) -> ():
        alloc_locals

        # Verify that the caller is the authenticator contract.
        assert_valid_authenticator()

        # Make sure proposal has not already been executed
        with_attr error_message("Proposal already executed"):
            let (has_been_executed) = Voting_executed_proposals_store.read(proposal_id)
            assert has_been_executed = 0
        end

        let (proposal) = Voting_proposal_registry_store.read(proposal_id)

        with_attr error_message("Proposal does not exist"):
            # Asserting start timestamp is not zero because start timestamp
            # is necessarily > 0 when creating a new proposal.
            assert_not_zero(proposal.start_timestamp)
        end

        # The snapshot timestamp at which voting power will be taken
        let snapshot_timestamp = proposal.snapshot_timestamp

        let (current_timestamp) = get_block_timestamp()
        # Make sure proposal is still open for voting
        with_attr error_message("Voting period has ended"):
            assert_lt(current_timestamp, proposal.max_end_timestamp)
        end

        # Make sure proposal has started
        with_attr error_message("Voting has not started yet"):
            assert_le(proposal.start_timestamp, current_timestamp)
        end

        # Make sure voter has not already voted
        let (prev_vote) = Voting_vote_registry_store.read(proposal_id, voter_address)

        with_attr error_message("User already voted"):
            assert prev_vote.choice = 0
        end

        # Make sure `choice` is a valid choice
        with_attr error_message("Invalid choice"):
            assert_le(Choice.FOR, choice)
            assert_le(choice, Choice.ABSTAIN)
        end

        # Reconstruct the voting params 2D array (1 sub array per strategy) from the flattened version.
        let (user_voting_strategy_params_all : Immutable2DArray) = Array2D.construct_array2d(
=======
        syscall_ptr: felt*, pedersen_ptr: HashBuiltin*, range_check_ptr: felt
    }(addresses_len: felt, addresses: felt*) {
        alloc_locals;
        Ownable.assert_only_owner();
        assert_no_active_proposal();
        unchecked_remove_authenticators(addresses_len, addresses);
        authenticators_removed.emit(addresses_len, addresses);
        return ();
    }

    // @dev Casts a vote on a proposal
    // @param voter_address The address of the voter
    // @param proposal_id The ID of the proposal in the space
    // @param choice The voter's choice (FOR, AGAINST, ABSTAIN)
    // @used_voting_strategies The voting strategies (within the whitelist for the space) that the voter has non-zero voting power with
    // @user_voting_strategy_params_flat Flattened 2D array of parameters for the voting strategies used
    func vote{syscall_ptr: felt*, pedersen_ptr: HashBuiltin*, range_check_ptr: felt}(
        voter_address: Address,
        proposal_id: felt,
        choice: felt,
        used_voting_strategies_len: felt,
        used_voting_strategies: felt*,
        user_voting_strategy_params_flat_len: felt,
        user_voting_strategy_params_flat: felt*,
    ) -> () {
        alloc_locals;

        // Verify that the caller is the authenticator contract.
        assert_valid_authenticator();

        // Make sure proposal has not already been executed
        with_attr error_message("Voting: Proposal already executed") {
            let (has_been_executed) = Voting_executed_proposals_store.read(proposal_id);
            assert has_been_executed = 0;
        }

        let (proposal) = Voting_proposal_registry_store.read(proposal_id);
        with_attr error_message("Voting: Proposal does not exist") {
            // Asserting start timestamp is not zero because start timestamp
            // is necessarily > 0 when creating a new proposal.
            assert_not_zero(proposal.start_timestamp);
        }

        // The snapshot timestamp at which voting power will be taken
        let snapshot_timestamp = proposal.snapshot_timestamp;

        let (current_timestamp) = get_block_timestamp();
        // Make sure proposal is still open for voting
        with_attr error_message("Voting: Voting period has ended") {
            assert_lt(current_timestamp, proposal.max_end_timestamp);
        }

        // Make sure proposal has started
        with_attr error_message("Voting: Voting has not started yet") {
            assert_le(proposal.start_timestamp, current_timestamp);
        }

        // Make sure voter has not already voted
        let (prev_vote) = Voting_vote_registry_store.read(proposal_id, voter_address);
        with_attr error_message("Voting: User already voted") {
            assert prev_vote = 0;
        }

        // Make sure `choice` is a valid choice
        with_attr error_message("Voting: Invalid choice") {
            assert_le(Choice.FOR, choice);
            assert_le(choice, Choice.ABSTAIN);
        }

        // Reconstruct the voting params 2D array (1 sub array per strategy) from the flattened version.
        let (user_voting_strategy_params_all: Immutable2DArray) = ArrayUtils.construct_array2d(
>>>>>>> f3880db9
            user_voting_strategy_params_flat_len, user_voting_strategy_params_flat
        );

        let (user_voting_power) = get_cumulative_voting_power(
            snapshot_timestamp,
            voter_address,
            used_voting_strategies_len,
            used_voting_strategies,
            user_voting_strategy_params_all,
            0,
        );

        let (no_voting_power) = uint256_eq(Uint256(0, 0), user_voting_power);
        with_attr error_message("Voting: No voting power for user") {
            assert no_voting_power = 0;
        }

        let (previous_voting_power) = Voting_vote_power_store.read(proposal_id, choice);
        let (new_voting_power, overflow) = uint256_add(user_voting_power, previous_voting_power);

        with_attr error_message("Voting: Overflow in voting power") {
            assert overflow = 0;
        }

        Voting_vote_power_store.write(proposal_id, choice, new_voting_power);

        Voting_vote_registry_store.write(proposal_id, voter_address, 1);

        // Emit event
        let vote = Vote(choice=choice, voting_power=user_voting_power);
        vote_created.emit(proposal_id, voter_address, vote);

        return ();
    }

    // @dev Creates a proposal
    // @param proposer_address The address of the proposal creator
    // @param metadata_uri_string_len The string length of the metadata URI (required for keccak hashing)
    // @param metadata_uri The metadata URI for the proposal
    // @param used_voting_strategies The voting strategies (within the whitelist for the space) that the proposal creator has non-zero voting power with
    // @param user_voting_strategy_params_flat Flattened 2D array of parameters for the voting strategies used
    // @param execution_params Execution parameters for the proposal
    func propose{syscall_ptr: felt*, pedersen_ptr: HashBuiltin*, range_check_ptr: felt}(
        proposer_address: Address,
        metadata_uri_string_len: felt,
        metadata_uri_len: felt,
        metadata_uri: felt*,
        execution_strategy: felt,
        used_voting_strategies_len: felt,
        used_voting_strategies: felt*,
        user_voting_strategy_params_flat_len: felt,
        user_voting_strategy_params_flat: felt*,
        execution_params_len: felt,
        execution_params: felt*,
    ) -> () {
        alloc_locals;

        // Verify that the caller is the authenticator contract.
        assert_valid_authenticator();

        // Verify that the execution_strategy address is one of the whitelisted addresses
        assert_valid_execution_strategy(execution_strategy);

        // The snapshot for the proposal is the current timestamp at proposal creation
        // We use a timestamp instead of a block number to define a snapshot so that the system can generalize to multi-chain
        // TODO: Need to consider what sort of guarantees we have on the timestamp returned being correct.
        let (snapshot_timestamp) = get_block_timestamp();
        let (delay) = Voting_voting_delay_store.read();

        let (_min_voting_duration) = Voting_min_voting_duration_store.read();
        let (_max_voting_duration) = Voting_max_voting_duration_store.read();

        // Define start_timestamp, min_end and max_end
        let start_timestamp = snapshot_timestamp + delay;
        let min_end_timestamp = start_timestamp + _min_voting_duration;
        let max_end_timestamp = start_timestamp + _max_voting_duration;

        // Reconstruct the voting params 2D array (1 sub array per strategy) from the flattened version.
        let (user_voting_strategy_params_all: Immutable2DArray) = ArrayUtils.construct_array2d(
            user_voting_strategy_params_flat_len, user_voting_strategy_params_flat
        );

        let (voting_power) = get_cumulative_voting_power(
            snapshot_timestamp,
            proposer_address,
            used_voting_strategies_len,
            used_voting_strategies,
            user_voting_strategy_params_all,
            0,
        );

        // Verify that the proposer has enough voting power to trigger a proposal
        let (threshold) = Voting_proposal_threshold_store.read();
        let (has_enough_vp) = uint256_le(threshold, voting_power);
        with_attr error_message("Voting: Not enough voting power") {
            assert has_enough_vp = 1;
        }

        // Hash the execution params
        // Storing arrays inside a struct is impossible so instead we just store a hash and then reconstruct the array in finalize_proposal
        let (execution_hash) = ArrayUtils.hash(execution_params_len, execution_params);

        let (_quorum) = Voting_quorum_store.read();

        // Create the proposal and its proposal id
        let proposal = Proposal(
            _quorum,
            snapshot_timestamp,
            start_timestamp,
            min_end_timestamp,
            max_end_timestamp,
            execution_strategy,
            execution_hash,
        );

        let (proposal_id) = Voting_next_proposal_nonce_store.read();

        // Store the proposal
        Voting_proposal_registry_store.write(proposal_id, proposal);

        // Emit event
        proposal_created.emit(
            proposal_id,
            proposer_address,
            proposal,
            metadata_uri_len,
            metadata_uri,
            execution_params_len,
            execution_params,
        );

        // Increase the proposal nonce
        Voting_next_proposal_nonce_store.write(proposal_id + 1);

        return ();
    }

    // @dev Finalizes a proposal, triggering execution via the chosen execution strategy
    // @param proposal_id The ID of the proposal
    // @param execution_params Execution parameters for the proposal (must be the same as those submitted during proposal creation)
    @external
    func finalize_proposal{
        syscall_ptr: felt*,
        pedersen_ptr: HashBuiltin*,
        range_check_ptr,
        ecdsa_ptr: SignatureBuiltin*,
        bitwise_ptr: BitwiseBuiltin*,
    }(proposal_id: felt, execution_params_len: felt, execution_params: felt*) {
        alloc_locals;

        let (has_been_executed) = Voting_executed_proposals_store.read(proposal_id);

        // Make sure proposal has not already been executed
        with_attr error_message("Voting: Proposal already executed") {
            assert has_been_executed = 0;
        }

        let (proposal) = Voting_proposal_registry_store.read(proposal_id);
        with_attr error_message("Voting: Invalid proposal id") {
            // Checks that the proposal id exists. If it doesn't exist, then the whole `Proposal` struct will
            // be set to 0, hence the snapshot timestamp will be set to 0 too.
            assert_not_zero(proposal.snapshot_timestamp);
        }

        // Make sure proposal period has ended
        let (current_timestamp) = get_block_timestamp();
        with_attr error_message("Voting: Min voting period has not elapsed") {
            assert_le(proposal.min_end_timestamp, current_timestamp);
        }

        // Make sure execution params match the ones sent at proposal creation by checking that the hashes match
        let (recovered_hash) = ArrayUtils.hash(execution_params_len, execution_params);
        with_attr error_message("Voting: Invalid execution parameters") {
            assert recovered_hash = proposal.execution_hash;
        }

        // Count votes for
        let (for) = Voting_vote_power_store.read(proposal_id, Choice.FOR);

        // Count votes abstaining
        let (abstain) = Voting_vote_power_store.read(proposal_id, Choice.ABSTAIN);

        // Count votes against
        let (against) = Voting_vote_power_store.read(proposal_id, Choice.AGAINST);

        let (partial_power, overflow1) = uint256_add(for, abstain);

        let (total_power, overflow2) = uint256_add(partial_power, against);

        let _quorum = proposal.quorum;
        let (is_lower_or_equal) = uint256_le(_quorum, total_power);

        // If overflow1 or overflow2 happened, then quorum has necessarily been reached because `quorum` is by definition smaller or equal to Uint256::MAX.
        // If `is_lower_or_equal` (meaning `_quorum` is smaller than `total_power`), then quorum has been reached (definition of quorum).
        // So if `overflow1 || overflow2 || is_lower_or_equal`, we have reached quorum. If we sum them and find `0`, then they're all equal to 0, which means
        // quorum has not been reached.
        if (overflow1 + overflow2 + is_lower_or_equal == 0) {
            let voting_period_has_ended = is_le(proposal.max_end_timestamp, current_timestamp + 1);
            if (voting_period_has_ended == FALSE) {
                with_attr error_message("Voting: Quorum has not been reached") {
                    assert 1 = 0;
                    return ();
                }
            } else {
                // Voting period has ended but quorum hasn't been reached: proposal should be `REJECTED`
                tempvar proposal_outcome = ProposalOutcome.REJECTED;

                // Cairo trick to prevent revoked reference
                tempvar range_check_ptr = range_check_ptr;
            }
        } else {
            // Quorum has been reached: set proposal outcome accordingly
            let (has_passed) = uint256_lt(against, for);

            if (has_passed == 1) {
                tempvar proposal_outcome = ProposalOutcome.ACCEPTED;
            } else {
                tempvar proposal_outcome = ProposalOutcome.REJECTED;
            }

            // Cairo trick to prevent revoked reference
            tempvar range_check_ptr = range_check_ptr;
        }

        let (is_valid) = Voting_execution_strategies_store.read(proposal.execution_strategy);
        if (is_valid == 0) {
            // execution_strategy has been removed from the whitelist. Cancel this execution.
            tempvar proposal_outcome = ProposalOutcome.CANCELLED;
        } else {
            // Cairo trick to prevent revoked reference
            tempvar proposal_outcome = proposal_outcome;
        }

        // Execute proposal Transactions
        // There are 2 situations:
        // 1) Starknet execution strategy - then txs are executed directly by this contract.
        // 2) Other execution strategy - then tx are executed by the specified execution strategy contract.

        if (proposal.execution_strategy == 1) {
            // Starknet execution strategy so we execute the proposal txs directly
            if (proposal_outcome == ProposalOutcome.ACCEPTED) {
                let (call_array_len, call_array, calldata_len, calldata) = decode_execution_params(
                    execution_params_len, execution_params
                );
                let (response_len, response) = execute_proposal_txs(
                    call_array_len, call_array, calldata_len, calldata
                );
                tempvar syscall_ptr = syscall_ptr;
                tempvar pedersen_ptr = pedersen_ptr;
                tempvar range_check_ptr = range_check_ptr;
                tempvar ecdsa_ptr = ecdsa_ptr;
                tempvar bitwise_ptr = bitwise_ptr;
            } else {
                tempvar syscall_ptr = syscall_ptr;
                tempvar pedersen_ptr = pedersen_ptr;
                tempvar range_check_ptr = range_check_ptr;
                tempvar ecdsa_ptr = ecdsa_ptr;
                tempvar bitwise_ptr = bitwise_ptr;
            }
        } else {
            // Other execution strategy, so we forward the txs to the specified execution strategy contract.
            IExecutionStrategy.execute(
                contract_address=proposal.execution_strategy,
                proposal_outcome=proposal_outcome,
                execution_params_len=execution_params_len,
                execution_params=execution_params,
            );
            tempvar syscall_ptr = syscall_ptr;
            tempvar pedersen_ptr = pedersen_ptr;
            tempvar range_check_ptr = range_check_ptr;
            tempvar ecdsa_ptr = ecdsa_ptr;
            tempvar bitwise_ptr = bitwise_ptr;
        }

        // Flag this proposal as executed
        Voting_executed_proposals_store.write(proposal_id, 1);

        return ();
    }

    // @dev Cancels a proposal. Only callable by the controller.
    // @param proposal_id The ID of the proposal
    // @param execution_params Execution parameters for the proposal (must be the same as those submitted during proposal creation)
    func cancel_proposal{syscall_ptr: felt*, pedersen_ptr: HashBuiltin*, range_check_ptr: felt}(
        proposal_id: felt, execution_params_len: felt, execution_params: felt*
    ) {
        alloc_locals;

        Ownable.assert_only_owner();

        let (has_been_executed) = Voting_executed_proposals_store.read(proposal_id);

        // Make sure proposal has not already been executed
        with_attr error_message("Voting: Proposal already executed") {
            assert has_been_executed = 0;
        }

        let (proposal) = Voting_proposal_registry_store.read(proposal_id);
        with_attr error_message("Voting: Invalid proposal id") {
            // Checks that the proposal id exists. If it doesn't exist, then the whole `Proposal` struct will
            // be set to 0, hence the snapshot timestamp will be set to 0 too.
            assert_not_zero(proposal.snapshot_timestamp);
        }

        let proposal_outcome = ProposalOutcome.CANCELLED;

        if (proposal.execution_strategy != 1) {
            // Custom execution strategies may have different processes to follow when a proposal is cancelled.
            // Therefore, we still forward the execution payload to the specified strategy contract.
            IExecutionStrategy.execute(
                contract_address=proposal.execution_strategy,
                proposal_outcome=proposal_outcome,
                execution_params_len=execution_params_len,
                execution_params=execution_params,
            );
            tempvar syscall_ptr = syscall_ptr;
            tempvar pedersen_ptr = pedersen_ptr;
            tempvar range_check_ptr = range_check_ptr;
        } else {
            // In the case of starknet execution we do nothing if the proposal is cancelled.
            tempvar syscall_ptr = syscall_ptr;
            tempvar pedersen_ptr = pedersen_ptr;
            tempvar range_check_ptr = range_check_ptr;
        }

        // Flag this proposal as executed
        Voting_executed_proposals_store.write(proposal_id, 1);

        return ();
    }

    // @dev Checks to see whether a given address has voted in a proposal
    // @param proposal_id The proposal ID
    // @param voter_address The voter's address
    // @return voted 1 if user has voted, otherwise 0
    func has_voted{syscall_ptr: felt*, pedersen_ptr: HashBuiltin*, range_check_ptr: felt}(
        proposal_id: felt, voter_address: Address
    ) -> (voted: felt) {
        return Voting_vote_registry_store.read(proposal_id, voter_address);
    }

    // @dev Returns proposal information
    // @param proposal_id The proposal ID
    // @return proposal_info Struct containing proposal information
    func get_proposal_info{syscall_ptr: felt*, pedersen_ptr: HashBuiltin*, range_check_ptr: felt}(
        proposal_id: felt
    ) -> (proposal_info: ProposalInfo) {
        let (proposal) = Voting_proposal_registry_store.read(proposal_id);

        let (_power_against) = Voting_vote_power_store.read(proposal_id, Choice.AGAINST);
        let (_power_for) = Voting_vote_power_store.read(proposal_id, Choice.FOR);
        let (_power_abstain) = Voting_vote_power_store.read(proposal_id, Choice.ABSTAIN);
        return (
            ProposalInfo(proposal=proposal, power_for=_power_for, power_against=_power_against, power_abstain=_power_abstain),
        );
    }
}

//
//  Internal Functions
//

func unchecked_add_execution_strategies{
    syscall_ptr: felt*, pedersen_ptr: HashBuiltin*, range_check_ptr
}(addresses_len: felt, addresses: felt*) {
    if (addresses_len == 0) {
        return ();
    } else {
        Voting_execution_strategies_store.write(addresses[0], 1);
        unchecked_add_execution_strategies(addresses_len - 1, &addresses[1]);
        return ();
    }
}

func unchecked_remove_execution_strategies{
    syscall_ptr: felt*, pedersen_ptr: HashBuiltin*, range_check_ptr: felt
}(addresses_len: felt, addresses: felt*) {
    if (addresses_len == 0) {
        return ();
    } else {
        Voting_execution_strategies_store.write(addresses[0], 0);
        unchecked_remove_execution_strategies(addresses_len - 1, &addresses[1]);
        return ();
    }
}

func unchecked_add_voting_strategies{
    syscall_ptr: felt*, pedersen_ptr: HashBuiltin*, range_check_ptr
}(addresses_len: felt, addresses: felt*, params_all: Immutable2DArray) {
    alloc_locals;
    let (prev_index) = Voting_num_voting_strategies_store.read();
    unchecked_add_voting_strategies_recurse(addresses_len, addresses, params_all, prev_index, 0);
    // Incrementing the voting strategies counter by the number of strategies added
    Voting_num_voting_strategies_store.write(prev_index + addresses_len);
    return ();
}

func unchecked_add_voting_strategies_recurse{
    syscall_ptr: felt*, pedersen_ptr: HashBuiltin*, range_check_ptr
}(
    addresses_len: felt,
    addresses: felt*,
    params_all: Immutable2DArray,
    next_index: felt,
    index: felt,
) {
    alloc_locals;
    if (addresses_len == 0) {
        return ();
    } else {
        Voting_voting_strategies_store.write(next_index, addresses[0]);
        // Extract voting params for the voting strategy
        let (params_len, params) = ArrayUtils.get_sub_array(params_all, index);
        // We store the length of the voting strategy params array at index zero
        Voting_voting_strategy_params_store.write(next_index, 0, params_len);
        // The following elements are the actual params
        unchecked_add_voting_strategy_params(next_index, 1, params_len, params);
        unchecked_add_voting_strategies_recurse(
            addresses_len - 1, &addresses[1], params_all, next_index + 1, index + 1
        );
        return ();
    }
}

@view
func get_voting_strategy{syscall_ptr : felt*, pedersen_ptr : HashBuiltin*, range_check_ptr}(
    index : felt
) -> (address : felt):
    let (address) = Voting_voting_strategies_store.read(index)
    return (address)
end

func unchecked_add_voting_strategy_params{
    syscall_ptr: felt*, pedersen_ptr: HashBuiltin*, range_check_ptr
}(strategy_index: felt, param_index: felt, params_len: felt, params: felt*) {
    if (params_len == 0) {
        // List is empty
        return ();
    } else {
        // Store voting parameter
        Voting_voting_strategy_params_store.write(strategy_index, param_index, params[0]);
        unchecked_add_voting_strategy_params(
            strategy_index, param_index + 1, params_len - 1, &params[1]
        );
        return ();
    }
}

func unchecked_remove_voting_strategies{
    syscall_ptr: felt*, pedersen_ptr: HashBuiltin*, range_check_ptr: felt
}(indexes_len: felt, indexes: felt*) {
    if (indexes_len == 0) {
        return ();
    } else {
        Voting_voting_strategies_store.write(indexes[0], 0);
        // The length of the voting strategy params is stored at index zero
        let (params_len) = Voting_voting_strategy_params_store.read(indexes[0], 0);
        Voting_voting_strategy_params_store.write(indexes[0], 0, 0);
        // Removing voting strategy params
        unchecked_remove_voting_strategy_params(indexes[0], params_len, 1);
        unchecked_remove_voting_strategies(indexes_len - 1, &indexes[1]);
        return ();
    }
}

func unchecked_remove_voting_strategy_params{
    syscall_ptr: felt*, pedersen_ptr: HashBuiltin*, range_check_ptr
}(strategy_index: felt, param_index: felt, params_len: felt) {
    if (params_len == 0) {
        // List is empty
        return ();
    }
    if (param_index == params_len + 1) {
        // All params have been removed from the array
        return ();
    }
    // Remove voting parameter
    Voting_voting_strategy_params_store.write(strategy_index, param_index, 0);
    unchecked_remove_voting_strategy_params(strategy_index, param_index + 1, params_len);
    return ();
}

func unchecked_add_authenticators{syscall_ptr: felt*, pedersen_ptr: HashBuiltin*, range_check_ptr}(
    to_add_len: felt, to_add: felt*
) {
    if (to_add_len == 0) {
        return ();
    } else {
        Voting_authenticators_store.write(to_add[0], 1);
        unchecked_add_authenticators(to_add_len - 1, &to_add[1]);
        return ();
    }
}

func unchecked_remove_authenticators{
    syscall_ptr: felt*, pedersen_ptr: HashBuiltin*, range_check_ptr: felt
}(to_remove_len: felt, to_remove: felt*) {
    if (to_remove_len == 0) {
        return ();
    } else {
        Voting_authenticators_store.write(to_remove[0], 0);
        unchecked_remove_authenticators(to_remove_len - 1, &to_remove[1]);
    }
    return ();
}

// Throws if the caller address is not a member of the set of whitelisted authenticators (stored in the `authenticators` mapping)
func assert_valid_authenticator{syscall_ptr: felt*, pedersen_ptr: HashBuiltin*, range_check_ptr}() {
    let (caller_address) = get_caller_address();
    let (is_valid) = Voting_authenticators_store.read(caller_address);
    with_attr error_message("Voting: Invalid authenticator") {
        assert_not_zero(is_valid);
    }

    return ();
}

// Throws if `execution_strategy` is not a member of the set of whitelisted execution_strategies (stored in the `execution_strategies` mapping)
func assert_valid_execution_strategy{
    syscall_ptr: felt*, pedersen_ptr: HashBuiltin*, range_check_ptr
}(execution_strategy: felt) {
    let (is_valid) = Voting_execution_strategies_store.read(execution_strategy);
    with_attr error_message("Voting: Invalid execution strategy") {
        assert is_valid = 1;
    }

    return ();
}

func assert_no_active_proposal_recurse{
    syscall_ptr: felt*, pedersen_ptr: HashBuiltin*, range_check_ptr
}(proposal_id: felt) {
    if (proposal_id == 0) {
        return ();
    } else {
        // Ensure each proposal has been executed
        let (has_been_executed) = Voting_executed_proposals_store.read(proposal_id);
        assert has_been_executed = 1;
        assert_no_active_proposal_recurse(proposal_id - 1);
        return ();
    }
}

func assert_no_active_proposal{syscall_ptr: felt*, pedersen_ptr: HashBuiltin*, range_check_ptr}() {
    let (next_proposal) = Voting_next_proposal_nonce_store.read();
    // Using `next_proposal - 1` because `next_proposal` corresponds to the *next* nonce
    // so we need to substract one. This is safe because latest_proposal is at least 1 because
    // the constructor initializes the nonce to 1.
    let latest_proposal = next_proposal - 1;
    with_attr error_message("Voting: Some proposals are still active") {
        assert_no_active_proposal_recurse(latest_proposal);
    }
    return ();
}

// Asserts that the array does not contain any duplicates.
// O(N^2) as it loops over each element N times.
func assert_no_duplicates{}(array_len: felt, array: felt*) {
    if (array_len == 0) {
        return ();
    } else {
        let to_find = array[0];

        // For each element in the array, try to find
        // this element in the rest of the array
        let (found) = ArrayUtils.find(to_find, array_len - 1, &array[1]);

        // If the element was found, we have found a duplicate.
        // Raise an error!
        with_attr error_message("Voting: Duplicate entry found") {
            assert found = FALSE;
        }

        assert_no_duplicates(array_len - 1, &array[1]);
        return ();
    }
}

// Computes the cumulated voting power of a user by iterating over the voting strategies of `used_voting_strategies`.
// TODO: In the future we will need to transition to an array of `voter_address` because they might be different for different voting strategies.
func get_cumulative_voting_power{syscall_ptr: felt*, pedersen_ptr: HashBuiltin*, range_check_ptr}(
    current_timestamp: felt,
    voter_address: Address,
    used_voting_strategies_len: felt,
    used_voting_strategies: felt*,
    user_voting_strategy_params_all: Immutable2DArray,
    index: felt,
) -> (voting_power: Uint256) {
    // Make sure there are no duplicates to avoid an attack where people double count a voting strategy
    assert_no_duplicates(used_voting_strategies_len, used_voting_strategies);
    return unchecked_get_cumulative_voting_power(
        current_timestamp,
        voter_address,
        used_voting_strategies_len,
        used_voting_strategies,
        user_voting_strategy_params_all,
        index,
    );
}

// Actual computation of voting power. Unchecked because duplicates are not checked in `used_voting_strategies`. The caller is
// expected to check for duplicates before calling this function.
func unchecked_get_cumulative_voting_power{
    syscall_ptr: felt*, pedersen_ptr: HashBuiltin*, range_check_ptr
}(
    current_timestamp: felt,
    voter_address: Address,
    used_voting_strategies_len: felt,
    used_voting_strategies: felt*,
    user_voting_strategy_params_all: Immutable2DArray,
    index: felt,
) -> (voting_power: Uint256) {
    alloc_locals;

    if (used_voting_strategies_len == 0) {
        // Reached the end, stop iteration
        return (Uint256(0, 0),);
    }

    let strategy_index = used_voting_strategies[0];

    let (strategy_address) = Voting_voting_strategies_store.read(strategy_index);

    with_attr error_message("Voting: Invalid voting strategy") {
        assert_not_equal(strategy_address, 0);
    }

    // Extract voting params array for the voting strategy specified by the index
    let (user_voting_strategy_params_len, user_voting_strategy_params) = ArrayUtils.get_sub_array(
        user_voting_strategy_params_all, index
    );

    // Initialize empty array to store voting params
    let (voting_strategy_params: felt*) = alloc();

    // Check that voting strategy params exist by the length which is stored in the first element of the array
    let (voting_strategy_params_len) = Voting_voting_strategy_params_store.read(strategy_index, 0);

    let (voting_strategy_params_len, voting_strategy_params) = get_voting_strategy_params(
        strategy_index, voting_strategy_params_len, voting_strategy_params, 1
    );

    let (user_voting_power) = IVotingStrategy.getVotingPower(
        contract_address=strategy_address,
        timestamp=current_timestamp,
        voter_address=voter_address,
        params_len=voting_strategy_params_len,
        params=voting_strategy_params,
        user_params_len=user_voting_strategy_params_len,
        user_params=user_voting_strategy_params,
    );

    let (additional_voting_power) = get_cumulative_voting_power(
        current_timestamp,
        voter_address,
        used_voting_strategies_len - 1,
        &used_voting_strategies[1],
        user_voting_strategy_params_all,
        index + 1,
    );

    let (voting_power, overflow) = uint256_add(user_voting_power, additional_voting_power);
    with_attr error_message("Voting: Overflow while computing voting power") {
        assert overflow = 0;
    }

    return (voting_power,);
}

// Function to reconstruct voting param array for voting strategy specified
func get_voting_strategy_params{syscall_ptr: felt*, pedersen_ptr: HashBuiltin*, range_check_ptr}(
    strategy_index: felt, params_len: felt, params: felt*, index: felt
) -> (params_len: felt, params: felt*) {
    // If there are no parameters, we just return an empty array
    if (params_len == 0) {
        return (0, params);
    }
    let (param) = Voting_voting_strategy_params_store.read(strategy_index, index);
    assert params[index - 1] = param;
    // All parameters have been added to the array so we can return it
    if (index == params_len) {
        return (params_len, params);
    }
    let (params_len, params) = get_voting_strategy_params(
        strategy_index, params_len, params, index + 1
    );
    return (params_len, params);
}

// Decodes an array into the data required to perform a set of calls according to the OZ account standard
func decode_execution_params{syscall_ptr: felt*, pedersen_ptr: HashBuiltin*, range_check_ptr}(
    execution_params_len: felt, execution_params: felt*
) -> (call_array_len: felt, call_array: AccountCallArray*, calldata_len: felt, calldata: felt*) {
    assert_nn_le(4, execution_params_len);  // Min execution params length is 4 (corresponding to 1 tx with no calldata)
    let call_array_len = (execution_params[0] - 1) / 4;  // Number of calls in the proposal payload
    let call_array = cast(&execution_params[1], AccountCallArray*);
    let calldata_len = execution_params_len - execution_params[0];
    let calldata = &execution_params[execution_params[0]];
    return (call_array_len, call_array, calldata_len, calldata);
}

// Same as OZ `execute` just without the assert  get_caller_address() = 0
// This is a reentrant call guard which prevents another account calling execute
// In the context of proposal txs, reentrancy is not an issue as the transactions are trusted to be not malicious
func execute_proposal_txs{
    syscall_ptr: felt*,
    pedersen_ptr: HashBuiltin*,
    ecdsa_ptr: SignatureBuiltin*,
    bitwise_ptr: BitwiseBuiltin*,
    range_check_ptr,
}(call_array_len: felt, call_array: AccountCallArray*, calldata_len: felt, calldata: felt*) -> (
    response_len: felt, response: felt*
) {
    alloc_locals;
    let (tx_info) = get_tx_info();
    with_attr error_message("Voting: invalid tx version") {
        assert tx_info.version = 1;
    }
    // TMP: Convert `AccountCallArray` to 'Call'.
    let (calls: Call*) = alloc();
    Account._from_call_array_to_call(call_array_len, call_array, calldata, calls);
    let calls_len = call_array_len;
    // execute call
    let (response: felt*) = alloc();
    let (response_len) = Account._execute_list(calls_len, calls, response);
    return (response_len=response_len, response=response);
}<|MERGE_RESOLUTION|>--- conflicted
+++ resolved
@@ -405,84 +405,6 @@
     // @dev Removes authenticator contracts from the whitelist
     // @param addresses Array of authenticator contract addresses
     func remove_authenticators{
-<<<<<<< HEAD
-        syscall_ptr : felt*, pedersen_ptr : HashBuiltin*, range_check_ptr : felt
-    }(to_remove_len : felt, to_remove : felt*):
-        alloc_locals
-
-        Ownable.assert_only_owner()
-
-        assert_no_active_proposal()
-
-        unchecked_remove_authenticators(to_remove_len, to_remove)
-
-        authenticators_removed.emit(to_remove_len, to_remove)
-        return ()
-    end
-
-    #
-    # Business logic
-    #
-
-    @external
-    func vote{syscall_ptr : felt*, pedersen_ptr : HashBuiltin*, range_check_ptr : felt}(
-        voter_address : Address,
-        proposal_id : felt,
-        choice : felt,
-        used_voting_strategies_len : felt,
-        used_voting_strategies : felt*,
-        user_voting_strategy_params_flat_len : felt,
-        user_voting_strategy_params_flat : felt*,
-    ) -> ():
-        alloc_locals
-
-        # Verify that the caller is the authenticator contract.
-        assert_valid_authenticator()
-
-        # Make sure proposal has not already been executed
-        with_attr error_message("Proposal already executed"):
-            let (has_been_executed) = Voting_executed_proposals_store.read(proposal_id)
-            assert has_been_executed = 0
-        end
-
-        let (proposal) = Voting_proposal_registry_store.read(proposal_id)
-
-        with_attr error_message("Proposal does not exist"):
-            # Asserting start timestamp is not zero because start timestamp
-            # is necessarily > 0 when creating a new proposal.
-            assert_not_zero(proposal.start_timestamp)
-        end
-
-        # The snapshot timestamp at which voting power will be taken
-        let snapshot_timestamp = proposal.snapshot_timestamp
-
-        let (current_timestamp) = get_block_timestamp()
-        # Make sure proposal is still open for voting
-        with_attr error_message("Voting period has ended"):
-            assert_lt(current_timestamp, proposal.max_end_timestamp)
-        end
-
-        # Make sure proposal has started
-        with_attr error_message("Voting has not started yet"):
-            assert_le(proposal.start_timestamp, current_timestamp)
-        end
-
-        # Make sure voter has not already voted
-        let (prev_vote) = Voting_vote_registry_store.read(proposal_id, voter_address)
-
-        with_attr error_message("User already voted"):
-            assert prev_vote.choice = 0
-        end
-
-        # Make sure `choice` is a valid choice
-        with_attr error_message("Invalid choice"):
-            assert_le(Choice.FOR, choice)
-            assert_le(choice, Choice.ABSTAIN)
-        end
-
-        # Reconstruct the voting params 2D array (1 sub array per strategy) from the flattened version.
-        let (user_voting_strategy_params_all : Immutable2DArray) = Array2D.construct_array2d(
-=======
         syscall_ptr: felt*, pedersen_ptr: HashBuiltin*, range_check_ptr: felt
     }(addresses_len: felt, addresses: felt*) {
         alloc_locals;
@@ -554,7 +476,6 @@
 
         // Reconstruct the voting params 2D array (1 sub array per strategy) from the flattened version.
         let (user_voting_strategy_params_all: Immutable2DArray) = ArrayUtils.construct_array2d(
->>>>>>> f3880db9
             user_voting_strategy_params_flat_len, user_voting_strategy_params_flat
         );
 
@@ -979,14 +900,6 @@
     }
 }
 
-@view
-func get_voting_strategy{syscall_ptr : felt*, pedersen_ptr : HashBuiltin*, range_check_ptr}(
-    index : felt
-) -> (address : felt):
-    let (address) = Voting_voting_strategies_store.read(index)
-    return (address)
-end
-
 func unchecked_add_voting_strategy_params{
     syscall_ptr: felt*, pedersen_ptr: HashBuiltin*, range_check_ptr
 }(strategy_index: felt, param_index: felt, params_len: felt, params: felt*) {
