// SPDX-License-Identifier: MIT

%lang starknet

// Standard Library
from starkware.starknet.common.syscalls import get_caller_address, get_block_timestamp, get_tx_info
from starkware.cairo.common.cairo_builtins import HashBuiltin, SignatureBuiltin, BitwiseBuiltin
from starkware.cairo.common.alloc import alloc
from starkware.cairo.common.uint256 import Uint256, uint256_add, uint256_lt, uint256_le, uint256_eq
from starkware.cairo.common.bool import TRUE, FALSE
from starkware.cairo.common.hash_state import hash_init, hash_update
from starkware.cairo.common.math_cmp import is_le
from starkware.cairo.common.math import (
    assert_lt,
    assert_le,
    assert_nn,
    assert_nn_le,
    assert_not_zero,
    assert_lt_felt,
    assert_not_equal,
)

// OpenZeppelin
from openzeppelin.access.ownable.library import Ownable
from openzeppelin.account.library import Account, AccountCallArray, Call

// Interfaces
from contracts.starknet.Interfaces.IVotingStrategy import IVotingStrategy
from contracts.starknet.Interfaces.IExecutionStrategy import IExecutionStrategy

// Types
from contracts.starknet.lib.general_address import Address
from contracts.starknet.lib.proposal import Proposal
from contracts.starknet.lib.proposal_info import ProposalInfo
from contracts.starknet.lib.vote import Vote
from contracts.starknet.lib.choice import Choice
from contracts.starknet.lib.proposal_outcome import ProposalOutcome

// Libraries
from contracts.starknet.lib.array_utils import ArrayUtils, Immutable2DArray

//
// Storage
//

@storage_var
func Voting_voting_delay_store() -> (delay: felt) {
}

@storage_var
func Voting_min_voting_duration_store() -> (period: felt) {
}

@storage_var
func Voting_max_voting_duration_store() -> (period: felt) {
}

@storage_var
func Voting_proposal_threshold_store() -> (threshold: Uint256) {
}

@storage_var
func Voting_quorum_store() -> (value: Uint256) {
}

@storage_var
func Voting_authenticators_store(authenticator_address: felt) -> (is_valid: felt) {
}

@storage_var
func Voting_executors_store(executor_address: felt) -> (is_valid: felt) {
}

@storage_var
func Voting_voting_strategies_store(strategy_index: felt) -> (strategy_address: felt) {
}

@storage_var
func Voting_num_voting_strategies_store() -> (num: felt) {
}

@storage_var
func Voting_voting_strategy_params_store(strategy_index: felt, param_index: felt) -> (param: felt) {
}

@storage_var
func Voting_next_proposal_nonce_store() -> (nonce: felt) {
}

@storage_var
func Voting_proposal_registry_store(proposal_id: felt) -> (proposal: Proposal) {
}

@storage_var
func Voting_executed_proposals_store(proposal_id: felt) -> (executed: felt) {
}

@storage_var
func Voting_vote_registry_store(proposal_id: felt, voter_address: Address) -> (voted: felt) {
}

@storage_var
func Voting_vote_power_store(proposal_id: felt, choice: felt) -> (power: Uint256) {
}

//
// Events
//

@event
func proposal_created(
    proposal_id: felt,
    proposer_address: Address,
    proposal: Proposal,
    metadata_uri_len: felt,
    metadata_uri: felt*,
    execution_params_len: felt,
    execution_params: felt*,
) {
}

@event
func vote_created(proposal_id: felt, voter_address: Address, vote: Vote) {
}

@event
func controller_updated(previous: felt, new_controller: felt) {
}

@event
func quorum_updated(previous: Uint256, new_quorum: Uint256) {
}

@event
func voting_delay_updated(previous: felt, new_voting_delay: felt) {
}

@event
func min_voting_duration_updated(previous: felt, new_voting_duration: felt) {
}

@event
func max_voting_duration_updated(previous: felt, new_voting_duration: felt) {
}

@event
func proposal_threshold_updated(previous: Uint256, new_proposal_threshold: Uint256) {
}

@event
func metadata_uri_updated(new_metadata_uri_len: felt, new_metadata_uri: felt*) {
}

@event
func authenticators_added(added_len: felt, added: felt*) {
}

@event
func authenticators_removed(removed_len: felt, removed: felt*) {
}

@event
func executors_added(added_len: felt, added: felt*) {
}

@event
func executors_removed(removed_len: felt, removed: felt*) {
}

@event
func voting_strategies_added(added_len: felt, added: felt*) {
}

@event
func voting_strategies_removed(removed_len: felt, removed: felt*) {
}

namespace Voting {
    //
    // initializer
    //

    func initializer{syscall_ptr: felt*, pedersen_ptr: HashBuiltin*, range_check_ptr: felt}(
        voting_delay: felt,
        min_voting_duration: felt,
        max_voting_duration: felt,
        proposal_threshold: Uint256,
        controller: felt,
        quorum: Uint256,
        voting_strategy_params_flat_len: felt,
        voting_strategy_params_flat: felt*,
        voting_strategies_len: felt,
        voting_strategies: felt*,
        authenticators_len: felt,
        authenticators: felt*,
        executors_len: felt,
        executors: felt*,
        metadata_uri_len: felt,
        metadata_uri: felt*,
    ) {
        alloc_locals;

        // Sanity checks
        with_attr error_message("Voting: Invalid constructor parameters") {
            assert_nn(voting_delay);
            assert_le(min_voting_duration, max_voting_duration);
            assert_not_zero(controller);
            assert_not_zero(voting_strategies_len);
            assert_not_zero(authenticators_len);
            assert_not_zero(executors_len);
        }
        // TODO: maybe use uint256_signed_nn to check proposal_threshold?

        // Initialize the storage variables
        Voting_voting_delay_store.write(voting_delay);
        Voting_min_voting_duration_store.write(min_voting_duration);
        Voting_max_voting_duration_store.write(max_voting_duration);
        Voting_proposal_threshold_store.write(proposal_threshold);
        Ownable.initializer(controller);
        Voting_quorum_store.write(quorum);

        // Reconstruct the voting params 2D array (1 sub array per strategy) from the flattened version.
        // Currently there is no way to pass struct types with pointers in calldata, so we must do it this way.
        let (voting_strategy_params_all: Immutable2DArray) = ArrayUtils.construct_array2d(
            voting_strategy_params_flat_len, voting_strategy_params_flat
        );

        unchecked_add_voting_strategies(
            voting_strategies_len, voting_strategies, voting_strategy_params_all
        );
        _unchecked_add_authenticators(authenticators_len, authenticators);
        _unchecked_add_execution_strategies(executors_len, executors);

        // The first proposal in a space will have a proposal ID of 1.
        Voting_next_proposal_nonce_store.write(1);

        return ();
    }

    func update_controller{syscall_ptr: felt*, pedersen_ptr: HashBuiltin*, range_check_ptr: felt}(
        new_controller: felt
    ) {
        alloc_locals;
        Ownable.assert_only_owner();

        let (previous_controller) = Ownable.owner();

        Ownable.transfer_ownership(new_controller);

        controller_updated.emit(previous_controller, new_controller);
        return ();
    }

    func update_quorum{syscall_ptr: felt*, pedersen_ptr: HashBuiltin*, range_check_ptr: felt}(
        new_quorum: Uint256
    ) {
        Ownable.assert_only_owner();

        let (previous_quorum) = Voting_quorum_store.read();

        Voting_quorum_store.write(new_quorum);

        quorum_updated.emit(previous_quorum, new_quorum);
        return ();
    }

    func update_voting_delay{syscall_ptr: felt*, pedersen_ptr: HashBuiltin*, range_check_ptr: felt}(
        new_voting_delay: felt
    ) {
        Ownable.assert_only_owner();

        let (previous_delay) = Voting_voting_delay_store.read();

        Voting_voting_delay_store.write(new_voting_delay);

        voting_delay_updated.emit(previous_delay, new_voting_delay);

        return ();
    }

    func update_min_voting_duration{
        syscall_ptr: felt*, pedersen_ptr: HashBuiltin*, range_check_ptr: felt
    }(new_min_voting_duration: felt) {
        Ownable.assert_only_owner();

        let (previous_min_voting_duration) = Voting_min_voting_duration_store.read();

        let (max_voting_duration) = Voting_max_voting_duration_store.read();

        with_attr error_message(
                "Voting: Min voting duration must be less than max voting duration") {
            assert_le(new_min_voting_duration, max_voting_duration);
        }

        Voting_min_voting_duration_store.write(new_min_voting_duration);

        min_voting_duration_updated.emit(previous_min_voting_duration, new_min_voting_duration);

        return ();
    }

    func update_max_voting_duration{
        syscall_ptr: felt*, pedersen_ptr: HashBuiltin*, range_check_ptr: felt
    }(new_max_voting_duration: felt) {
        Ownable.assert_only_owner();

        let (previous_max_voting_duration) = Voting_max_voting_duration_store.read();

        let (min_voting_duration) = Voting_min_voting_duration_store.read();

        with_attr error_message(
                "Voting: Max voting duration must be greater than min voting duration") {
            assert_le(min_voting_duration, new_max_voting_duration);
        }

        Voting_max_voting_duration_store.write(new_max_voting_duration);

        max_voting_duration_updated.emit(previous_max_voting_duration, new_max_voting_duration);

        return ();
    }

    func update_proposal_threshold{
        syscall_ptr: felt*, pedersen_ptr: HashBuiltin*, range_check_ptr: felt
    }(new_proposal_threshold: Uint256) {
        Ownable.assert_only_owner();

        let (previous_proposal_threshold) = Voting_proposal_threshold_store.read();

        Voting_proposal_threshold_store.write(new_proposal_threshold);

        proposal_threshold_updated.emit(previous_proposal_threshold, new_proposal_threshold);

        return ();
    }

    // We do not store the metadata uri for the space in the contract state, we just emit it as an event
    func update_metadata_uri{syscall_ptr: felt*, pedersen_ptr: HashBuiltin*, range_check_ptr: felt}(
        new_metadata_uri_len: felt, new_metadata_uri: felt*
    ) {
        alloc_locals;
        Ownable.assert_only_owner();
        metadata_uri_updated.emit(new_metadata_uri_len, new_metadata_uri);
        return ();
    }

    func add_execution_strategies{
        syscall_ptr: felt*, pedersen_ptr: HashBuiltin*, range_check_ptr: felt
    }(addresses_len: felt, addresses: felt*) {
        alloc_locals;

        Ownable.assert_only_owner();

        _unchecked_add_execution_strategies(addresses_len, addresses);

        executors_added.emit(addresses_len, addresses);
        return ();
    }

    func remove_execution_strategies{
        syscall_ptr: felt*, pedersen_ptr: HashBuiltin*, range_check_ptr: felt
    }(addresses_len: felt, addresses: felt*) {
        alloc_locals;

        Ownable.assert_only_owner();

        _unchecked_remove_execution_strategies(addresses_len, addresses);

        executors_removed.emit(addresses_len, addresses);
        return ();
    }

    func add_voting_strategies{
        syscall_ptr: felt*, pedersen_ptr: HashBuiltin*, range_check_ptr: felt
    }(addresses_len: felt, addresses: felt*, params_flat_len: felt, params_flat: felt*) {
        alloc_locals;

        Ownable.assert_only_owner();

        _assert_no_active_proposal();

        let (params_all: Immutable2DArray) = ArrayUtils.construct_array2d(
            params_flat_len, params_flat
        );

        unchecked_add_voting_strategies(addresses_len, addresses, params_all);

        voting_strategies_added.emit(addresses_len, addresses);
        return ();
    }

    func remove_voting_strategies{
        syscall_ptr: felt*, pedersen_ptr: HashBuiltin*, range_check_ptr: felt
    }(indexes_len: felt, indexes: felt*) {
        alloc_locals;

        Ownable.assert_only_owner();

        _assert_no_active_proposal();

        _unchecked_remove_voting_strategies(indexes_len, indexes);
        voting_strategies_removed.emit(indexes_len, indexes);
        return ();
    }

    func add_authenticators{syscall_ptr: felt*, pedersen_ptr: HashBuiltin*, range_check_ptr: felt}(
        addresses_len: felt, addresses: felt*
    ) {
        alloc_locals;

        Ownable.assert_only_owner();

        _assert_no_active_proposal();

        _unchecked_add_authenticators(addresses_len, addresses);

        authenticators_added.emit(addresses_len, addresses);
        return ();
    }

    func remove_authenticators{
        syscall_ptr: felt*, pedersen_ptr: HashBuiltin*, range_check_ptr: felt
    }(addresses_len: felt, addresses: felt*) {
        alloc_locals;

        Ownable.assert_only_owner();

        _assert_no_active_proposal();

        _unchecked_remove_authenticators(addresses_len, addresses);

        authenticators_removed.emit(addresses_len, addresses);
        return ();
    }

    //
    // Business logic
    //

    func vote{syscall_ptr: felt*, pedersen_ptr: HashBuiltin*, range_check_ptr: felt}(
        voter_address: Address,
        proposal_id: felt,
        choice: felt,
        used_voting_strategies_len: felt,
        used_voting_strategies: felt*,
        user_voting_strategy_params_flat_len: felt,
        user_voting_strategy_params_flat: felt*,
    ) -> () {
        alloc_locals;

        // Verify that the caller is the authenticator contract.
        _assert_valid_authenticator();

        // Make sure proposal has not already been executed
        with_attr error_message("Voting: Proposal already executed") {
            let (has_been_executed) = Voting_executed_proposals_store.read(proposal_id);
            assert has_been_executed = 0;
        }

        let (proposal) = Voting_proposal_registry_store.read(proposal_id);
        with_attr error_message("Voting: Proposal does not exist") {
            // Asserting start timestamp is not zero because start timestamp
            // is necessarily > 0 when creating a new proposal.
            assert_not_zero(proposal.start_timestamp);
        }

        // The snapshot timestamp at which voting power will be taken
        let snapshot_timestamp = proposal.snapshot_timestamp;

        let (current_timestamp) = get_block_timestamp();
        // Make sure proposal is still open for voting
        with_attr error_message("Voting: Voting period has ended") {
            assert_lt(current_timestamp, proposal.max_end_timestamp);
        }

        // Make sure proposal has started
        with_attr error_message("Voting: Voting has not started yet") {
            assert_le(proposal.start_timestamp, current_timestamp);
        }

        // Make sure voter has not already voted
        let (prev_vote) = Voting_vote_registry_store.read(proposal_id, voter_address);
        with_attr error_message("Voting: User already voted") {
            assert prev_vote = 0;
        }

        // Make sure `choice` is a valid choice
        with_attr error_message("Voting: Invalid choice") {
            assert_le(Choice.FOR, choice);
            assert_le(choice, Choice.ABSTAIN);
        }

        // Reconstruct the voting params 2D array (1 sub array per strategy) from the flattened version.
        let (user_voting_strategy_params_all: Immutable2DArray) = ArrayUtils.construct_array2d(
            user_voting_strategy_params_flat_len, user_voting_strategy_params_flat
        );

        let (user_voting_power) = _get_cumulative_voting_power(
            snapshot_timestamp,
            voter_address,
            used_voting_strategies_len,
            used_voting_strategies,
            user_voting_strategy_params_all,
            0,
        );

        let (no_voting_power) = uint256_eq(Uint256(0, 0), user_voting_power);

        with_attr error_message("Voting: No voting power for user") {
            assert no_voting_power = 0;
        }

        let (previous_voting_power) = Voting_vote_power_store.read(proposal_id, choice);
        let (new_voting_power, overflow) = uint256_add(user_voting_power, previous_voting_power);

        with_attr error_message("Voting: Overflow in voting power") {
            assert overflow = 0;
        }

        Voting_vote_power_store.write(proposal_id, choice, new_voting_power);

        Voting_vote_registry_store.write(proposal_id, voter_address, 1);

        // Emit event
        let vote = Vote(choice=choice, voting_power=user_voting_power);
        vote_created.emit(proposal_id, voter_address, vote);

        return ();
    }

    func propose{syscall_ptr: felt*, pedersen_ptr: HashBuiltin*, range_check_ptr: felt}(
        proposer_address: Address,
        metadata_uri_string_len: felt,
        metadata_uri_len: felt,
        metadata_uri: felt*,
        executor: felt,
        used_voting_strategies_len: felt,
        used_voting_strategies: felt*,
        user_voting_strategy_params_flat_len: felt,
        user_voting_strategy_params_flat: felt*,
        execution_params_len: felt,
        execution_params: felt*,
    ) -> () {
        alloc_locals;

        // Verify that the caller is the authenticator contract.
        _assert_valid_authenticator();

        // Verify that the executor address is one of the whitelisted addresses
        _assert_valid_executor(executor);

        // The snapshot for the proposal is the current timestamp at proposal creation
        // We use a timestamp instead of a block number to define a snapshot so that the system can generalize to multi-chain
        // TODO: Need to consider what sort of guarantees we have on the timestamp returned being correct.
        let (snapshot_timestamp) = get_block_timestamp();
        let (delay) = Voting_voting_delay_store.read();

        let (min_voting_duration) = Voting_min_voting_duration_store.read();
        let (max_voting_duration) = Voting_max_voting_duration_store.read();

        // Define start_timestamp, min_end and max_end
        let start_timestamp = snapshot_timestamp + delay;
        let min_end_timestamp = start_timestamp + min_voting_duration;
        let max_end_timestamp = start_timestamp + max_voting_duration;

        // Reconstruct the voting params 2D array (1 sub array per strategy) from the flattened version.
        let (user_voting_strategy_params_all: Immutable2DArray) = ArrayUtils.construct_array2d(
            user_voting_strategy_params_flat_len, user_voting_strategy_params_flat
        );

        let (voting_power) = _get_cumulative_voting_power(
            snapshot_timestamp,
            proposer_address,
            used_voting_strategies_len,
            used_voting_strategies,
            user_voting_strategy_params_all,
            0,
        );

        // Verify that the proposer has enough voting power to trigger a proposal
        let (threshold) = Voting_proposal_threshold_store.read();
        let (has_enough_vp) = uint256_le(threshold, voting_power);
        with_attr error_message("Voting: Not enough voting power") {
            assert has_enough_vp = 1;
        }

        // Hash the execution params
        // Storing arrays inside a struct is impossible so instead we just store a hash and then reconstruct the array in finalize_proposal
        let (execution_hash) = ArrayUtils.hash(execution_params_len, execution_params);

        let (quorum) = Voting_quorum_store.read();

        // Create the proposal and its proposal id
        let proposal = Proposal(
            quorum,
            snapshot_timestamp,
            start_timestamp,
            min_end_timestamp,
            max_end_timestamp,
            executor,
            execution_hash,
        );

        let (proposal_id) = Voting_next_proposal_nonce_store.read();

        // Store the proposal
        Voting_proposal_registry_store.write(proposal_id, proposal);

        // Emit event
        proposal_created.emit(
            proposal_id,
            proposer_address,
            proposal,
            metadata_uri_len,
            metadata_uri,
            execution_params_len,
            execution_params,
        );

        // Increase the proposal nonce
        Voting_next_proposal_nonce_store.write(proposal_id + 1);

        return ();
    }

    // Finalizes the proposal, counts the voting power, and send the corresponding result to the L1 executor contract
    @external
    func finalize_proposal{
        syscall_ptr: felt*,
        pedersen_ptr: HashBuiltin*,
        range_check_ptr,
        ecdsa_ptr: SignatureBuiltin*,
        bitwise_ptr: BitwiseBuiltin*,
    }(proposal_id: felt, execution_params_len: felt, execution_params: felt*) {
        alloc_locals;

        let (has_been_executed) = Voting_executed_proposals_store.read(proposal_id);

        // Make sure proposal has not already been executed
        with_attr error_message("Voting: Proposal already executed") {
            assert has_been_executed = 0;
        }

        let (proposal) = Voting_proposal_registry_store.read(proposal_id);
        with_attr error_message("Voting: Invalid proposal id") {
            // Checks that the proposal id exists. If it doesn't exist, then the whole `Proposal` struct will
            // be set to 0, hence the snapshot timestamp will be set to 0 too.
            assert_not_zero(proposal.snapshot_timestamp);
        }

        // Make sure proposal period has ended
        let (current_timestamp) = get_block_timestamp();
        with_attr error_message("Voting: Min voting period has not elapsed") {
            assert_le(proposal.min_end_timestamp, current_timestamp);
        }

        // Make sure execution params match the ones sent at proposal creation by checking that the hashes match
        let (recovered_hash) = ArrayUtils.hash(execution_params_len, execution_params);
        with_attr error_message("Voting: Invalid execution parameters") {
            assert recovered_hash = proposal.execution_hash;
        }

        // Count votes for
        let (for) = Voting_vote_power_store.read(proposal_id, Choice.FOR);

        // Count votes abstaining
        let (abstain) = Voting_vote_power_store.read(proposal_id, Choice.ABSTAIN);

        // Count votes against
        let (against) = Voting_vote_power_store.read(proposal_id, Choice.AGAINST);

        let (partial_power, overflow1) = uint256_add(for, abstain);

        let (total_power, overflow2) = uint256_add(partial_power, against);

        let quorum = proposal.quorum;
        let (is_lower_or_equal) = uint256_le(quorum, total_power);

        // If overflow1 or overflow2 happened, then quorum has necessarily been reached because `quorum` is by definition smaller or equal to Uint256::MAX.
        // If `is_lower_or_equal` (meaning `_quorum` is smaller than `total_power`), then quorum has been reached (definition of quorum).
        // So if `overflow1 || overflow2 || is_lower_or_equal`, we have reached quorum. If we sum them and find `0`, then they're all equal to 0, which means
        // quorum has not been reached.
        if (overflow1 + overflow2 + is_lower_or_equal == 0) {
            let voting_period_has_ended = is_le(proposal.max_end_timestamp, current_timestamp + 1);
            if (voting_period_has_ended == FALSE) {
                with_attr error_message("Voting: Quorum has not been reached") {
                    assert 1 = 0;
                    return ();
                }
            } else {
                // Voting period has ended but quorum hasn't been reached: proposal should be `REJECTED`
                tempvar proposal_outcome = ProposalOutcome.REJECTED;

                // Cairo trick to prevent revoked reference
                tempvar range_check_ptr = range_check_ptr;
            }
        } else {
            // Quorum has been reached: set proposal outcome accordingly
            let (has_passed) = uint256_lt(against, for);

            if (has_passed == 1) {
                tempvar proposal_outcome = ProposalOutcome.ACCEPTED;
            } else {
                tempvar proposal_outcome = ProposalOutcome.REJECTED;
            }

            // Cairo trick to prevent revoked reference
            tempvar range_check_ptr = range_check_ptr;
        }

        let (is_valid) = Voting_executors_store.read(proposal.executor);
        if (is_valid == 0) {
            // Executor has been removed from the whitelist. Cancel this execution.
            tempvar proposal_outcome = ProposalOutcome.CANCELLED;
        } else {
            // Cairo trick to prevent revoked reference
            tempvar proposal_outcome = proposal_outcome;
        }

        // Execute proposal Transactions
        // There are 2 situations:
        // 1) Starknet execution strategy - then txs are executed directly by this contract.
        // 2) Other execution strategy - then tx are executed by the specified execution strategy contract.

        if (proposal.executor == 1) {
            // Starknet execution strategy so we execute the proposal txs directly
            if (proposal_outcome == ProposalOutcome.ACCEPTED) {
                let (call_array_len, call_array, calldata_len, calldata) = _decode_execution_params(
                    execution_params_len, execution_params
                );
                let (response_len, response) = _execute_proposal_txs(
                    call_array_len, call_array, calldata_len, calldata
                );
                tempvar syscall_ptr = syscall_ptr;
                tempvar pedersen_ptr = pedersen_ptr;
                tempvar range_check_ptr = range_check_ptr;
                tempvar ecdsa_ptr = ecdsa_ptr;
                tempvar bitwise_ptr = bitwise_ptr;
            } else {
                tempvar syscall_ptr = syscall_ptr;
                tempvar pedersen_ptr = pedersen_ptr;
                tempvar range_check_ptr = range_check_ptr;
                tempvar ecdsa_ptr = ecdsa_ptr;
                tempvar bitwise_ptr = bitwise_ptr;
            }
        } else {
            // Other execution strategy, so we forward the txs to the specified execution strategy contract.
            IExecutionStrategy.execute(
                contract_address=proposal.executor,
                proposal_outcome=proposal_outcome,
                execution_params_len=execution_params_len,
                execution_params=execution_params,
            );
            tempvar syscall_ptr = syscall_ptr;
            tempvar pedersen_ptr = pedersen_ptr;
            tempvar range_check_ptr = range_check_ptr;
            tempvar ecdsa_ptr = ecdsa_ptr;
            tempvar bitwise_ptr = bitwise_ptr;
        }

        // Flag this proposal as executed
        Voting_executed_proposals_store.write(proposal_id, 1);

        return ();
    }

    // Cancels the proposal. Only callable by the controller.
    func cancel_proposal{syscall_ptr: felt*, pedersen_ptr: HashBuiltin*, range_check_ptr: felt}(
        proposal_id: felt, execution_params_len: felt, execution_params: felt*
    ) {
        alloc_locals;

        Ownable.assert_only_owner();

        let (has_been_executed) = Voting_executed_proposals_store.read(proposal_id);

        // Make sure proposal has not already been executed
        with_attr error_message("Voting: Proposal already executed") {
            assert has_been_executed = 0;
        }

        let (proposal) = Voting_proposal_registry_store.read(proposal_id);
        with_attr error_message("Voting: Invalid proposal id") {
            // Checks that the proposal id exists. If it doesn't exist, then the whole `Proposal` struct will
            // be set to 0, hence the snapshot timestamp will be set to 0 too.
            assert_not_zero(proposal.snapshot_timestamp);
        }

        let proposal_outcome = ProposalOutcome.CANCELLED;

        if (proposal.executor != 1) {
            // Custom execution strategies may have different processes to follow when a proposal is cancelled.
            // Therefore, we still forward the execution payload to the specified strategy contract.
            IExecutionStrategy.execute(
                contract_address=proposal.executor,
                proposal_outcome=proposal_outcome,
                execution_params_len=execution_params_len,
                execution_params=execution_params,
            );
            tempvar syscall_ptr = syscall_ptr;
            tempvar pedersen_ptr = pedersen_ptr;
            tempvar range_check_ptr = range_check_ptr;
        } else {
            // In the case of starknet execution we do nothing if the proposal is cancelled.
            tempvar syscall_ptr = syscall_ptr;
            tempvar pedersen_ptr = pedersen_ptr;
            tempvar range_check_ptr = range_check_ptr;
        }

        // Flag this proposal as executed
        Voting_executed_proposals_store.write(proposal_id, 1);

        return ();
    }

    //
    // View functions
    //

    func has_voted{syscall_ptr: felt*, pedersen_ptr: HashBuiltin*, range_check_ptr: felt}(
        proposal_id: felt, voter_address: Address
    ) -> (voted: felt) {
        return Voting_vote_registry_store.read(proposal_id, voter_address);
    }

    func get_proposal_info{syscall_ptr: felt*, pedersen_ptr: HashBuiltin*, range_check_ptr: felt}(
        proposal_id: felt
    ) -> (proposal_info: ProposalInfo) {
        let (proposal) = Voting_proposal_registry_store.read(proposal_id);

        let (power_against) = Voting_vote_power_store.read(proposal_id, Choice.AGAINST);
        let (power_for) = Voting_vote_power_store.read(proposal_id, Choice.FOR);
        let (power_abstain) = Voting_vote_power_store.read(proposal_id, Choice.ABSTAIN);
        return (
            ProposalInfo(proposal=proposal, power_for=power_for, power_against=power_against, power_abstain=power_abstain),
        );
    }
}

//
// Private Functions
//

func _unchecked_add_execution_strategies{
    syscall_ptr: felt*, pedersen_ptr: HashBuiltin*, range_check_ptr
}(addresses_len: felt, addresses: felt*) {
    if (addresses_len == 0) {
        return ();
    } else {
        Voting_executors_store.write(addresses[0], 1);

        _unchecked_add_execution_strategies(addresses_len - 1, &addresses[1]);
        return ();
    }
}

func _unchecked_remove_execution_strategies{
    syscall_ptr: felt*, pedersen_ptr: HashBuiltin*, range_check_ptr: felt
}(addresses_len: felt, addresses: felt*) {
    if (addresses_len == 0) {
        return ();
    } else {
        Voting_executors_store.write(addresses[0], 0);

        _unchecked_remove_execution_strategies(addresses_len - 1, &addresses[1]);
        return ();
    }
}

func unchecked_add_voting_strategies{
    syscall_ptr: felt*, pedersen_ptr: HashBuiltin*, range_check_ptr
}(addresses_len: felt, addresses: felt*, params_all: Immutable2DArray) {
    alloc_locals;
    let (prev_index) = Voting_num_voting_strategies_store.read();
    _unchecked_add_voting_strategies_recurse(addresses_len, addresses, params_all, prev_index, 0);
    // Incrementing the voting strategies counter by the number of strategies added
    Voting_num_voting_strategies_store.write(prev_index + addresses_len);
    return ();
}

func _unchecked_add_voting_strategies_recurse{
    syscall_ptr: felt*, pedersen_ptr: HashBuiltin*, range_check_ptr
}(
    addresses_len: felt,
    addresses: felt*,
    params_all: Immutable2DArray,
    next_index: felt,
    index: felt,
) {
    alloc_locals;
    if (addresses_len == 0) {
        return ();
    } else {
        Voting_voting_strategies_store.write(next_index, addresses[0]);

        // Extract voting params for the voting strategy
        let (params_len, params) = ArrayUtils.get_sub_array(params_all, index);

        // We store the length of the voting strategy params array at index zero
        Voting_voting_strategy_params_store.write(next_index, 0, params_len);

        // The following elements are the actual params
        _unchecked_add_voting_strategy_params(next_index, 1, params_len, params);

        _unchecked_add_voting_strategies_recurse(
            addresses_len - 1, &addresses[1], params_all, next_index + 1, index + 1
        );
        return ();
    }
}

func _unchecked_add_voting_strategy_params{
    syscall_ptr: felt*, pedersen_ptr: HashBuiltin*, range_check_ptr
}(strategy_index: felt, param_index: felt, params_len: felt, params: felt*) {
    if (params_len == 0) {
        // List is empty
        return ();
    } else {
        // Store voting parameter
        Voting_voting_strategy_params_store.write(strategy_index, param_index, params[0]);

        _unchecked_add_voting_strategy_params(
            strategy_index, param_index + 1, params_len - 1, &params[1]
        );
        return ();
    }
}

func _unchecked_remove_voting_strategies{
    syscall_ptr: felt*, pedersen_ptr: HashBuiltin*, range_check_ptr: felt
}(indexes_len: felt, indexes: felt*) {
    if (indexes_len == 0) {
        return ();
    } else {
        Voting_voting_strategies_store.write(indexes[0], 0);

        // The length of the voting strategy params is stored at index zero
        let (params_len) = Voting_voting_strategy_params_store.read(indexes[0], 0);

        Voting_voting_strategy_params_store.write(indexes[0], 0, 0);

        // Removing voting strategy params
        _unchecked_remove_voting_strategy_params(indexes[0], params_len, 1);

        _unchecked_remove_voting_strategies(indexes_len - 1, &indexes[1]);
        return ();
    }
}

func _unchecked_remove_voting_strategy_params{
    syscall_ptr: felt*, pedersen_ptr: HashBuiltin*, range_check_ptr
}(strategy_index: felt, param_index: felt, params_len: felt) {
    if (params_len == 0) {
        // List is empty
        return ();
    }
    if (param_index == params_len + 1) {
        // All params have been removed from the array
        return ();
    }
    // Remove voting parameter
    Voting_voting_strategy_params_store.write(strategy_index, param_index, 0);

    _unchecked_remove_voting_strategy_params(strategy_index, param_index + 1, params_len);
    return ();
}

func _unchecked_add_authenticators{syscall_ptr: felt*, pedersen_ptr: HashBuiltin*, range_check_ptr}(
    addresses_len: felt, addresses: felt*
) {
    if (addresses_len == 0) {
        return ();
    } else {
        Voting_authenticators_store.write(addresses[0], 1);

        _unchecked_add_authenticators(addresses_len - 1, &addresses[1]);
        return ();
    }
}

func _unchecked_remove_authenticators{
    syscall_ptr: felt*, pedersen_ptr: HashBuiltin*, range_check_ptr: felt
}(addresses_len: felt, addresses: felt*) {
    if (addresses_len == 0) {
        return ();
    } else {
        Voting_authenticators_store.write(addresses[0], 0);

        _unchecked_remove_authenticators(addresses_len - 1, &addresses[1]);
    }
    return ();
}

// Throws if the caller address is not a member of the set of whitelisted authenticators (stored in the `authenticators` mapping)
func _assert_valid_authenticator{syscall_ptr: felt*, pedersen_ptr: HashBuiltin*, range_check_ptr}(
    ) {
    let (caller_address) = get_caller_address();
    let (is_valid) = Voting_authenticators_store.read(caller_address);

    // Ensure it has been initialized
    with_attr error_message("Voting: Invalid authenticator") {
        assert_not_zero(is_valid);
    }

    return ();
}

// Throws if `executor` is not a member of the set of whitelisted executors (stored in the `executors` mapping)
func _assert_valid_executor{syscall_ptr: felt*, pedersen_ptr: HashBuiltin*, range_check_ptr}(
    executor: felt
) {
    let (is_valid) = Voting_executors_store.read(executor);

    with_attr error_message("Voting: Invalid executor") {
        assert is_valid = 1;
    }

    return ();
}

func _assert_no_active_proposal_recurse{
    syscall_ptr: felt*, pedersen_ptr: HashBuiltin*, range_check_ptr
}(proposal_id: felt) {
    if (proposal_id == 0) {
        return ();
    } else {
        // Ensure the proposal has been executed
        let (has_been_executed) = Voting_executed_proposals_store.read(proposal_id);
        assert has_been_executed = 1;

        // Recurse
        _assert_no_active_proposal_recurse(proposal_id - 1);
        return ();
    }
}

func _assert_no_active_proposal{syscall_ptr: felt*, pedersen_ptr: HashBuiltin*, range_check_ptr}() {
    let (next_proposal) = Voting_next_proposal_nonce_store.read();

    // Using `next_proposal - 1` because `next_proposal` corresponds to the *next* nonce
    // so we need to substract one. This is safe because latest_proposal is at least 1 because
    // the constructor initializes the nonce to 1.
    let latest_proposal = next_proposal - 1;

<<<<<<< HEAD
    with_attr error_message("Some proposals are still active") {
        _assert_no_active_proposal_recurse(latest_proposal);
=======
    with_attr error_message("Voting: Some proposals are still active") {
        assert_no_active_proposal_recurse(latest_proposal);
>>>>>>> 686a142a
    }
    return ();
}

// Asserts that the array does not contain any duplicates.
// O(N^2) as it loops over each element N times.
func assert_no_duplicates{}(array_len: felt, array: felt*) {
    if (array_len == 0) {
        return ();
    } else {
        let to_find = array[0];

        // For each element in the array, try to find
        // this element in the rest of the array
        let (found) = ArrayUtils.find(to_find, array_len - 1, &array[1]);

        // If the element was found, we have found a duplicate.
        // Raise an error!
        with_attr error_message("Voting: Duplicate entry found") {
            assert found = FALSE;
        }

        assert_no_duplicates(array_len - 1, &array[1]);
        return ();
    }
}

// Computes the cumulated voting power of a user by iterating over the voting strategies of `used_voting_strategies`.
// TODO: In the future we will need to transition to an array of `voter_address` because they might be different for different voting strategies.
func _get_cumulative_voting_power{syscall_ptr: felt*, pedersen_ptr: HashBuiltin*, range_check_ptr}(
    current_timestamp: felt,
    voter_address: Address,
    used_voting_strategies_len: felt,
    used_voting_strategies: felt*,
    user_voting_strategy_params_all: Immutable2DArray,
    index: felt,
) -> (voting_power: Uint256) {
    // Make sure there are no duplicates to avoid an attack where people double count a voting strategy
    assert_no_duplicates(used_voting_strategies_len, used_voting_strategies);

    return _unchecked_get_cumulative_voting_power(
        current_timestamp,
        voter_address,
        used_voting_strategies_len,
        used_voting_strategies,
        user_voting_strategy_params_all,
        index,
    );
}

// Actual computation of voting power. Unchecked because duplicates are not checked in `used_voting_strategies`. The caller is
// expected to check for duplicates before calling this function.
func _unchecked_get_cumulative_voting_power{
    syscall_ptr: felt*, pedersen_ptr: HashBuiltin*, range_check_ptr
}(
    current_timestamp: felt,
    voter_address: Address,
    used_voting_strategies_len: felt,
    used_voting_strategies: felt*,
    user_voting_strategy_params_all: Immutable2DArray,
    index: felt,
) -> (voting_power: Uint256) {
    alloc_locals;

    if (used_voting_strategies_len == 0) {
        // Reached the end, stop iteration
        return (Uint256(0, 0),);
    }

    let strategy_index = used_voting_strategies[0];

    let (strategy_address) = Voting_voting_strategies_store.read(strategy_index);

    with_attr error_message("Voting: Invalid voting strategy") {
        assert_not_equal(strategy_address, 0);
    }

    // Extract voting params array for the voting strategy specified by the index
    let (user_voting_strategy_params_len, user_voting_strategy_params) = ArrayUtils.get_sub_array(
        user_voting_strategy_params_all, index
    );

    // Initialize empty array to store voting params
    let (voting_strategy_params: felt*) = alloc();

    // Check that voting strategy params exist by the length which is stored in the first element of the array
    let (voting_strategy_params_len) = Voting_voting_strategy_params_store.read(strategy_index, 0);

    let (voting_strategy_params_len, voting_strategy_params) = _get_voting_strategy_params(
        strategy_index, voting_strategy_params_len, voting_strategy_params, 1
    );

    let (user_voting_power) = IVotingStrategy.get_voting_power(
        contract_address=strategy_address,
        timestamp=current_timestamp,
        voter_address=voter_address,
        params_len=voting_strategy_params_len,
        params=voting_strategy_params,
        user_params_len=user_voting_strategy_params_len,
        user_params=user_voting_strategy_params,
    );

    let (additional_voting_power) = _get_cumulative_voting_power(
        current_timestamp,
        voter_address,
        used_voting_strategies_len - 1,
        &used_voting_strategies[1],
        user_voting_strategy_params_all,
        index + 1,
    );

    let (voting_power, overflow) = uint256_add(user_voting_power, additional_voting_power);

    with_attr error_message("Voting: Overflow while computing voting power") {
        assert overflow = 0;
    }

    return (voting_power,);
}

// Function to reconstruct voting param array for voting strategy specified
func _get_voting_strategy_params{syscall_ptr: felt*, pedersen_ptr: HashBuiltin*, range_check_ptr}(
    strategy_index: felt, params_len: felt, params: felt*, index: felt
) -> (params_len: felt, params: felt*) {
    // The are no parameters so we just return an empty array
    if (params_len == 0) {
        return (0, params);
    }

    let (param) = Voting_voting_strategy_params_store.read(strategy_index, index);
    assert params[index - 1] = param;

    // All parameters have been added to the array so we can return it
    if (index == params_len) {
        return (params_len, params);
    }

    let (params_len, params) = _get_voting_strategy_params(
        strategy_index, params_len, params, index + 1
    );
    return (params_len, params);
}

// Decodes an array into the data required to perform a set of calls according to the OZ account standard
func _decode_execution_params{syscall_ptr: felt*, pedersen_ptr: HashBuiltin*, range_check_ptr}(
    execution_params_len: felt, execution_params: felt*
) -> (call_array_len: felt, call_array: AccountCallArray*, calldata_len: felt, calldata: felt*) {
    assert_nn_le(4, execution_params_len);  // Min execution params length is 4 (corresponding to 1 tx with no calldata)
    let call_array_len = (execution_params[0] - 1) / 4;  // Number of calls in the proposal payload
    let call_array = cast(&execution_params[1], AccountCallArray*);
    let calldata_len = execution_params_len - execution_params[0];
    let calldata = &execution_params[execution_params[0]];
    return (call_array_len, call_array, calldata_len, calldata);
}

// Same as OZ `execute` just without the assert  get_caller_address() = 0
// This is a reentrant call guard which prevents another account calling execute
// In the context of proposal txs, reentrancy is not an issue
func _execute_proposal_txs{
    syscall_ptr: felt*,
    pedersen_ptr: HashBuiltin*,
    ecdsa_ptr: SignatureBuiltin*,
    bitwise_ptr: BitwiseBuiltin*,
    range_check_ptr,
}(call_array_len: felt, call_array: AccountCallArray*, calldata_len: felt, calldata: felt*) -> (
    response_len: felt, response: felt*
) {
    alloc_locals;

    let (tx_info) = get_tx_info();
    with_attr error_message("Voting: invalid tx version") {
        assert tx_info.version = 1;
    }

    // TMP: Convert `AccountCallArray` to 'Call'.
    let (calls: Call*) = alloc();
    Account._from_call_array_to_call(call_array_len, call_array, calldata, calls);
    let calls_len = call_array_len;

    // execute call
    let (response: felt*) = alloc();
    let (response_len) = Account._execute_list(calls_len, calls, response);

    return (response_len=response_len, response=response);
}<|MERGE_RESOLUTION|>--- conflicted
+++ resolved
@@ -1042,13 +1042,9 @@
     // the constructor initializes the nonce to 1.
     let latest_proposal = next_proposal - 1;
 
-<<<<<<< HEAD
-    with_attr error_message("Some proposals are still active") {
+
+    with_attr error_message("Voting: Some proposals are still active") {
         _assert_no_active_proposal_recurse(latest_proposal);
-=======
-    with_attr error_message("Voting: Some proposals are still active") {
-        assert_no_active_proposal_recurse(latest_proposal);
->>>>>>> 686a142a
     }
     return ();
 }
