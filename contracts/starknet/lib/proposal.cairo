// SPDX-License-Identifier: MIT

from starkware.cairo.common.uint256 import Uint256

struct Proposal {
    quorum: Uint256,
<<<<<<< HEAD
    snapshot_timestamp: felt,
    start_timestamp: felt,
    min_end_timestamp: felt,
    max_end_timestamp: felt,
=======
    // timestamps contains the following packed into a single felt (each one is 32 bit):
    // snapshot_timestamp, start_timestamp, min_end_timestamp, max_end_timestamp
    timestamps: felt,
>>>>>>> 05e0b1be
    execution_strategy: felt,
    execution_hash: felt,
}<|MERGE_RESOLUTION|>--- conflicted
+++ resolved
@@ -4,16 +4,9 @@
 
 struct Proposal {
     quorum: Uint256,
-<<<<<<< HEAD
-    snapshot_timestamp: felt,
-    start_timestamp: felt,
-    min_end_timestamp: felt,
-    max_end_timestamp: felt,
-=======
     // timestamps contains the following packed into a single felt (each one is 32 bit):
     // snapshot_timestamp, start_timestamp, min_end_timestamp, max_end_timestamp
     timestamps: felt,
->>>>>>> 05e0b1be
     execution_strategy: felt,
     execution_hash: felt,
 }