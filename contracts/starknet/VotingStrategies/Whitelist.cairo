// SPDX-License-Identifier: MIT

%lang starknet

from starkware.cairo.common.uint256 import Uint256
from starkware.cairo.common.cairo_builtins import HashBuiltin

<<<<<<< HEAD
=======
from contracts.starknet.lib.math_utils import MathUtils
>>>>>>> 05e0b1be
from contracts.starknet.lib.general_address import Address

//
// @title Whitelist Voting Strategy
// @author SnapshotLabs
// @notice Contract to allow a whitelist to be used to compute voting power for each user
//

// @dev Mapping between each address in the whitelist and the voting power assigned to them
@storage_var
func whitelist(address: Address) -> (voting_power: Uint256) {
}

@event
func whitelisted(address: Address, voting_power: Uint256) {
}

// @dev Constructor
// @param whitelist Array containing the whitelist
// @notice The whitelist array should be as follows:
//    whitelist[0]: The 1st user's address
//    whitelist[1]: The low 128 bits of the 1st user's voting power
//    whitelist[2]: The high 128 bits of the 1st user's voting power
//    whitelist[4]: The 2nd user's address
//    etc...
@constructor
func constructor{syscall_ptr: felt*, pedersen_ptr: HashBuiltin*, range_check_ptr: felt}(
    whitelist_len: felt, whitelist: felt*
) {
    _register_whitelist(whitelist_len, whitelist);
    return ();
}

// @dev Returns the voting power for a user obtained from the whitelist
// @param timestamp The snapshot timestamp
// @param voter_address The address of the user
// @param params Empty array
// @param user_params Empty array
// @return voting_power The voting power of the user
@view
func getVotingPower{syscall_ptr: felt*, pedersen_ptr: HashBuiltin*, range_check_ptr: felt}(
    timestamp: felt,
    voter_address: Address,
    params_len: felt,
    params: felt*,
    user_params_len: felt,
    user_params: felt*,
) -> (voting_power: Uint256) {
    let (power) = whitelist.read(voter_address);
    // `power` will be set to 0 if voter is not whitelisted
    return (power,);
}

func _register_whitelist{syscall_ptr: felt*, pedersen_ptr: HashBuiltin*, range_check_ptr: felt}(
    _whitelist_len: felt, _whitelist: felt*
) {
    if (_whitelist_len == 0) {
        return ();
    } else {
        let address = Address(_whitelist[0]);
        // Add it to the whitelist
        let voting_power = Uint256(_whitelist[1], _whitelist[2]);
<<<<<<< HEAD
        with_attr error_message("Whitelist: Invalid uint256 for voting power") {
            uint256_check(voting_power);
        }
=======

        MathUtils.assert_valid_uint256(voting_power);

>>>>>>> 05e0b1be
        whitelist.write(address, voting_power);
        whitelisted.emit(address, voting_power);
        _register_whitelist(_whitelist_len - 3, &_whitelist[3]);
        return ();
    }
}<|MERGE_RESOLUTION|>--- conflicted
+++ resolved
@@ -5,10 +5,7 @@
 from starkware.cairo.common.uint256 import Uint256
 from starkware.cairo.common.cairo_builtins import HashBuiltin
 
-<<<<<<< HEAD
-=======
 from contracts.starknet.lib.math_utils import MathUtils
->>>>>>> 05e0b1be
 from contracts.starknet.lib.general_address import Address
 
 //
@@ -71,15 +68,9 @@
         let address = Address(_whitelist[0]);
         // Add it to the whitelist
         let voting_power = Uint256(_whitelist[1], _whitelist[2]);
-<<<<<<< HEAD
-        with_attr error_message("Whitelist: Invalid uint256 for voting power") {
-            uint256_check(voting_power);
-        }
-=======
 
         MathUtils.assert_valid_uint256(voting_power);
 
->>>>>>> 05e0b1be
         whitelist.write(address, voting_power);
         whitelisted.emit(address, voting_power);
         _register_whitelist(_whitelist_len - 3, &_whitelist[3]);
