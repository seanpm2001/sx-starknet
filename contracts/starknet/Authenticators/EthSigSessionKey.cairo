// SPDX-License-Identifier: MIT

%lang starknet

from starkware.cairo.common.cairo_builtins import HashBuiltin, SignatureBuiltin, BitwiseBuiltin
from starkware.cairo.common.uint256 import Uint256
from starkware.cairo.common.cairo_keccak.keccak import (
    keccak_add_uint256s,
    keccak_bigend,
    finalize_keccak,
)

from contracts.starknet.lib.execute import execute
from contracts.starknet.lib.eip712 import EIP712
from contracts.starknet.lib.stark_eip191 import StarkEIP191
from contracts.starknet.lib.session_key import SessionKey

//
// @title Session key Authenticator with Ethereum Signature Authorization
// @author SnapshotLabs
// @notice Contract to allow authentication with a session key that can be authorized and revoked with an Ethereum signature
//

// getSelectorFromName("propose")
const PROPOSAL_SELECTOR = 0x1bfd596ae442867ef71ca523061610682af8b00fc2738329422f4ad8d220b81;
// getSelectorFromName("vote")
const VOTE_SELECTOR = 0x132bdf85fc8aa10ac3c22f02317f8f53d4b4f52235ed1eabb3a4cbbe08b5c41;

<<<<<<< HEAD
// @dev Authentication of an action (vote or propose) via an StarkNet session key signature
=======
// @dev Authentication of an action (vote or propose) via a StarkNet session key signature
>>>>>>> 05e0b1be
// @param r Signature parameter
// @param s Signature parameter
// @param salt Signature salt
// @param target Address of the space contract
// @param function_selector Function selector of the action
// @param calldata Calldata array required for the action
// @param session_public_key The StarkNet session public key that was used to generate the signature
@external
func authenticate{
    syscall_ptr: felt*, pedersen_ptr: HashBuiltin*, range_check_ptr, ecdsa_ptr: SignatureBuiltin*
}(
    r: felt,
    s: felt,
    salt: felt,
    target: felt,
    function_selector: felt,
    calldata_len: felt,
    calldata: felt*,
    session_public_key: felt,
) {
    let eth_address = calldata[0];
    SessionKey.assert_valid(session_public_key, eth_address);

    // Check signature with session key
    if (function_selector == PROPOSAL_SELECTOR) {
        StarkEIP191.verify_propose_sig(
            r, s, salt, target, calldata_len, calldata, session_public_key
        );
    } else {
        if (function_selector == VOTE_SELECTOR) {
            StarkEIP191.verify_vote_sig(
                r, s, salt, target, calldata_len, calldata, session_public_key
            );
        } else {
            // Invalid selector
            return ();
        }
    }
    execute(target, function_selector, calldata_len, calldata);
    return ();
}

// @dev Registers a session key via authorization from an Ethereum signature
// @param r Signature parameter
// @param s Signature parameter
// @param v Signature parameter
// @param salt Signature salt
// @param eth_address Owner's Ethereum Address that was used to create the signature
// @param session_public_key The StarkNet session public key that should be registered
// @param session_duration The number of seconds that the session key is valid
@external
func authorizeSessionKeyWithSig{
    syscall_ptr: felt*,
    pedersen_ptr: HashBuiltin*,
    ecdsa_ptr: SignatureBuiltin*,
    bitwise_ptr: BitwiseBuiltin*,
    range_check_ptr,
}(
    r: Uint256,
    s: Uint256,
    v: felt,
    salt: Uint256,
    eth_address: felt,
    session_public_key: felt,
    session_duration: felt,
) {
    SessionKey.authorize_with_sig(r, s, v, salt, eth_address, session_public_key, session_duration);
    return ();
}

// @dev Revokes a session key via authorization from a signature from the session key itself
// @param r Signature parameter
// @param s Signature parameter
// @param salt Signature salt
// @param session_public_key The StarkNet session public key that should be revoked
@external
func revokeSessionKeyWithSessionKeySig{
    syscall_ptr: felt*, pedersen_ptr: HashBuiltin*, range_check_ptr, ecdsa_ptr: SignatureBuiltin*
}(r: felt, s: felt, salt: felt, session_public_key: felt) {
    SessionKey.revoke_with_session_key_sig(r, s, salt, session_public_key);
    return ();
}

// @dev Revokes a session key via authorization from a signature from the owner Ethereum account
// @param r Signature parameter
// @param s Signature parameter
// @param v Signature parameter
// @param salt Signature salt
// @param session_public_key The StarkNet session public key that should be revoked
@external
func revokeSessionKeyWithOwnerSig{
    syscall_ptr: felt*,
    pedersen_ptr: HashBuiltin*,
    bitwise_ptr: BitwiseBuiltin*,
    range_check_ptr,
    ecdsa_ptr: SignatureBuiltin*,
}(r: Uint256, s: Uint256, v: felt, salt: Uint256, session_public_key: felt) {
    SessionKey.revoke_with_owner_sig(r, s, v, salt, session_public_key);
    return ();
}

// @dev Returns owner of a session key if it exists, otherwise throws
// @param session_public_key The StarkNet session public key
<<<<<<< HEAD
// return owner The owner Ethereum address
=======
// @return owner The owner Ethereum address
>>>>>>> 05e0b1be
@view
func getSessionKeyOwner{syscall_ptr: felt*, pedersen_ptr: HashBuiltin*, range_check_ptr}(
    session_public_key: felt
) -> (eth_address: felt) {
    let (eth_address) = SessionKey.get_owner(session_public_key);
    return (eth_address,);
}<|MERGE_RESOLUTION|>--- conflicted
+++ resolved
@@ -26,11 +26,7 @@
 // getSelectorFromName("vote")
 const VOTE_SELECTOR = 0x132bdf85fc8aa10ac3c22f02317f8f53d4b4f52235ed1eabb3a4cbbe08b5c41;
 
-<<<<<<< HEAD
-// @dev Authentication of an action (vote or propose) via an StarkNet session key signature
-=======
 // @dev Authentication of an action (vote or propose) via a StarkNet session key signature
->>>>>>> 05e0b1be
 // @param r Signature parameter
 // @param s Signature parameter
 // @param salt Signature salt
@@ -134,11 +130,7 @@
 
 // @dev Returns owner of a session key if it exists, otherwise throws
 // @param session_public_key The StarkNet session public key
-<<<<<<< HEAD
-// return owner The owner Ethereum address
-=======
 // @return owner The owner Ethereum address
->>>>>>> 05e0b1be
 @view
 func getSessionKeyOwner{syscall_ptr: felt*, pedersen_ptr: HashBuiltin*, range_check_ptr}(
     session_public_key: felt
