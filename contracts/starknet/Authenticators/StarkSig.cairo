--- conflicted
+++ resolved
@@ -13,7 +13,6 @@
 func authenticate{
     syscall_ptr: felt*, range_check_ptr, pedersen_ptr: HashBuiltin*, ecdsa_ptr: SignatureBuiltin*
 }(
-<<<<<<< HEAD
     r: felt,
     s: felt,
     salt: felt,
@@ -22,39 +21,19 @@
     calldata_len: felt,
     calldata: felt*,
 ) -> () {
+    // The public key of the voter or proposer is stored at the start of the calldata array
+    let public_key = calldata[0];
+
     if (function_selector == PROPOSAL_SELECTOR) {
-        StarkSig.verify_propose_sig(r, s, salt, target, calldata_len, calldata);
+        StarkEIP191.verify_propose_sig(r, s, salt, target, calldata_len, calldata, public_key);
     } else {
         if (function_selector == VOTE_SELECTOR) {
-            StarkSig.verify_vote_sig(r, s, salt, target, calldata_len, calldata);
+            StarkEIP191.verify_vote_sig(r, s, salt, target, calldata_len, calldata, public_key);
         } else {
             // Invalid selector
             return ();
         }
     }
-=======
-    r : felt,
-    s : felt,
-    salt : felt,
-    target : felt,
-    function_selector : felt,
-    calldata_len : felt,
-    calldata : felt*,
-) -> ():
-    # The public key of the voter or proposer is stored at the start of the calldata array
-    let public_key = calldata[0]
-
-    if function_selector == PROPOSAL_SELECTOR:
-        StarkEIP191.verify_propose_sig(r, s, salt, target, calldata_len, calldata, public_key)
-    else:
-        if function_selector == VOTE_SELECTOR:
-            StarkEIP191.verify_vote_sig(r, s, salt, target, calldata_len, calldata, public_key)
-        else:
-            # Invalid selector
-            return ()
-        end
-    end
->>>>>>> 5c8c7922
 
     // Call the contract
     execute(target, function_selector, calldata_len, calldata);
