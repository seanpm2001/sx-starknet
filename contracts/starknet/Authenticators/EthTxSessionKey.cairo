--- conflicted
+++ resolved
@@ -103,11 +103,7 @@
 }
 
 // @dev Revokes a session key via authorization from an Ethereum transaction by the owner
-<<<<<<< HEAD
-// @dev Users must commit a hash to the StarkNet Commit contract on L1 and wait for it to be propogated to L2 before calling this function
-=======
 // @dev Users must commit a hash to the StarkNet Commit contract on L1 and wait for it to be propagated to L2 before calling this function
->>>>>>> 05e0b1be
 // @param session_public_key The StarkNet session public key that should be revoked
 @external
 func revokeSessionKeyWithOwnerTx{syscall_ptr: felt*, pedersen_ptr: HashBuiltin*, range_check_ptr}(
@@ -119,11 +115,7 @@
 
 // @dev Returns owner of a session key if it exists, otherwise throws
 // @param session_public_key The StarkNet session public key
-<<<<<<< HEAD
-// return owner The owner Ethereum address
-=======
 // @return owner The owner Ethereum address
->>>>>>> 05e0b1be
 @view
 func getSessionKeyOwner{syscall_ptr: felt*, pedersen_ptr: HashBuiltin*, range_check_ptr}(
     session_public_key: felt
