{
  "name": "snapshot-x",
  "version": "1.0.0",
  "repository": "snapshot-labs/snapshot-x",
  "license": "MIT",
  "scripts": {
    "compile:l1": "hardhat compile",
    "compile:l2": "hardhat starknet-compile ./contracts/starknet/SpaceAccount.cairo --account-contract && hardhat starknet-compile ./contracts/starknet/SpaceFactory.cairo && hardhat starknet-compile ./contracts/starknet/**/",
    "compile": "yarn compile:l1 && yarn compile:l2",
    "deploy": "sh deploy.sh",
    "test:l1": "yarn hardhat test test/ethereum/*.ts",
    "test:l2": "yarn hardhat test test/starknet/*.ts --starknet-network 'starknetLocal'",
    "test:l2:ci": "concurrently './scripts/chain-l2.sh' './scripts/test-l2.sh'",
    "test:crosschain": "'./scripts/test-crosschain.sh'",
    "test:crosschain:ci": "concurrently './scripts/chain.sh' './scripts/test-crosschain.sh'",
    "deploy:goerli": "yarn hardhat run ./scripts/deployTestSpace.ts",
    "chain:l1": "hardhat node",
    "chain:l2": "starknet-devnet -p 8000 --lite-mode",
    "chain": "concurrently 'yarn chain:l1' 'yarn chain:l2'",
    "format:l1": "prettier --write 'contracts/**/*.sol'",
    "check-format:l1": "prettier -c 'contracts/**/*.sol'",
    "format:l2": "cairo-format -i --one_item_per_line contracts/starknet/**/*.cairo && cairo-format -i --one_item_per_line contracts/starknet/*.cairo",
    "check-format:l2": "cairo-format -c --one_item_per_line contracts/starknet/**/*.cairo && cairo-format -c --one_item_per_line contracts/starknet/*.cairo",
    "format:ts": "eslint . --ext .ts --fix",
    "check-format:ts": "eslint . --ext .ts",
    "format:json": "json-format ./deployments/*.json",
    "format": "yarn format:l1 && yarn format:l2 && yarn format:ts && yarn format:json",
    "check-format": "yarn check-format:l1 && yarn check-format:l2 && yarn check-format:ts"
  },
  "dependencies": {
    "@gnosis.pm/safe-contracts": "^1.3.0",
<<<<<<< HEAD
    "@gnosis.pm/zodiac": "^1.1.1",
    "@openzeppelin/contracts": "^4.7.0",
    "@shardlabs/starknet-hardhat-plugin": "^0.6.1",
=======
    "@gnosis.pm/zodiac": "^1.1.3",
    "@openzeppelin/contracts": "^4.7.1",
    "@shardlabs/starknet-hardhat-plugin": "^0.6.2",
>>>>>>> 6c7f8de9
    "@snapshot-labs/sx": "0.1.0-beta.7",
    "concurrently": "^7.3.0",
    "ethereumjs-util": "^7.1.5",
    "install": "^0.13.0",
    "json-format-cli": "^1.1.1",
    "npm": "^8.15.0",
    "prettyjson": "^1.2.5",
    "starknet": "^3.9.0",
    "sx-api": "snapshot-labs/sx-api",
    "wait-on": "^6.0.1",
    "yargs": "^17.5.0"
  },
  "devDependencies": {
    "@nomiclabs/hardhat-ethers": "^2.1.0",
    "@nomiclabs/hardhat-etherscan": "^3.1.0",
    "@nomiclabs/hardhat-solhint": "^2.0.1",
    "@nomiclabs/hardhat-waffle": "^2.0.2",
    "@typechain/ethers-v5": "^10.1.0",
    "@typechain/hardhat": "^6.1.2",
    "@types/chai": "^4.3.0",
    "@types/mocha": "^9.1.0",
    "@types/node": "^18.0.6",
    "@typescript-eslint/eslint-plugin": "^4.33.0",
    "@typescript-eslint/parser": "^4.33.0",
    "chai": "^4.3.5",
    "dotenv": "^16.0.1",
    "eslint": "^7.32.0",
    "eslint-config-prettier": "^8.3.0",
    "eslint-config-standard": "^16.0.3",
    "eslint-plugin-import": "^2.25.4",
    "eslint-plugin-node": "^11.1.0",
    "eslint-plugin-prettier": "^4.2.1",
    "eslint-plugin-promise": "^6.0.0",
    "ethereum-waffle": "^3.4.0",
    "ethers": "^5.6.9",
    "hardhat": "^2.10.1",
    "hardhat-gas-reporter": "^1.0.7",
    "prettier": "^2.7.1",
    "prettier-plugin-solidity": "^1.0.0-dev.23",
    "solhint": "^3.3.6",
    "solhint-plugin-prettier": "^0.0.5",
    "solidity-coverage": "^0.7.18",
    "ts-node": "^10.9.1",
    "typechain": "^8.1.0",
    "typescript": "^4.7.4"
  }
}<|MERGE_RESOLUTION|>--- conflicted
+++ resolved
@@ -29,15 +29,9 @@
   },
   "dependencies": {
     "@gnosis.pm/safe-contracts": "^1.3.0",
-<<<<<<< HEAD
-    "@gnosis.pm/zodiac": "^1.1.1",
-    "@openzeppelin/contracts": "^4.7.0",
-    "@shardlabs/starknet-hardhat-plugin": "^0.6.1",
-=======
     "@gnosis.pm/zodiac": "^1.1.3",
     "@openzeppelin/contracts": "^4.7.1",
     "@shardlabs/starknet-hardhat-plugin": "^0.6.2",
->>>>>>> 6c7f8de9
     "@snapshot-labs/sx": "0.1.0-beta.7",
     "concurrently": "^7.3.0",
     "ethereumjs-util": "^7.1.5",
