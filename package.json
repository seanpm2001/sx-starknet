--- conflicted
+++ resolved
@@ -33,20 +33,10 @@
     "@openzeppelin/contracts": "^4.7.2",
     "@shardlabs/starknet-hardhat-plugin": "^0.6.2",
     "@snapshot-labs/sx": "0.1.0-beta.11",
-<<<<<<< HEAD
     "axios": "^0.27.2",
-=======
->>>>>>> ea48169c
     "concurrently": "^7.3.0",
     "starknet": "^3.18.2",
-<<<<<<< HEAD
-    "sx-api": "snapshot-labs/sx-api",
-    "wait-on": "^6.0.1",
-    "web3": "^1.7.4",
-    "yargs": "^17.5.0"
-=======
     "wait-on": "^6.0.1"
->>>>>>> ea48169c
   },
   "devDependencies": {
     "@nomiclabs/hardhat-ethers": "^2.1.0",
