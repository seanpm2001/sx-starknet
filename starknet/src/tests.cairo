mod test_merkle_whitelist;
mod test_factory;
mod test_space;
mod test_upgrade;
mod test_stark_tx_auth;

<<<<<<< HEAD
mod voting_strategies;
=======
mod proposal_validation_strategies;
>>>>>>> f98e008f

mod mocks;
mod setup;

mod utils;<|MERGE_RESOLUTION|>--- conflicted
+++ resolved
@@ -4,11 +4,8 @@
 mod test_upgrade;
 mod test_stark_tx_auth;
 
-<<<<<<< HEAD
+mod proposal_validation_strategies;
 mod voting_strategies;
-=======
-mod proposal_validation_strategies;
->>>>>>> f98e008f
 
 mod mocks;
 mod setup;
