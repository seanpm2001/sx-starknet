#[cfg(test)]
mod tests {
    use sx::space::space::{Space, ISpaceDispatcher, ISpaceDispatcherTrait};
    use sx::tests::setup::setup::setup::{setup, deploy, Config};
    use sx::types::{UpdateSettingsCalldata, UpdateSettingsCalldataImpl};
    use sx::tests::utils::strategy_trait::{StrategyImpl};
    use starknet::testing;
    use starknet::info;
    use starknet::{contract_address_const, ContractAddress};
    use clone::Clone;
    use array::{ArrayTrait, SpanTrait};
    use serde::Serde;
    use openzeppelin::tests::utils;
    use sx::space::space::Space::{
        MinVotingDurationUpdated, MaxVotingDurationUpdated, VotingDelayUpdated, MetadataUriUpdated,
        DaoUriUpdated, ProposalValidationStrategyUpdated, AuthenticatorsAdded,
        AuthenticatorsRemoved, VotingStrategiesAdded, VotingStrategiesRemoved,
    };

    fn setup_update_settings() -> (Config, ISpaceDispatcher) {
        let config = setup();
        let (_, space) = deploy(@config);
        utils::drop_events(space.contract_address, 3);

        testing::set_caller_address(config.owner);
        testing::set_contract_address(config.owner);

        (config, space)
    }

    fn assert_correct_event<
        T, impl TPartialEq: PartialEq<T>, impl TDrop: Drop<T>, impl TEvent: starknet::Event<T>
    >(
        space_address: ContractAddress, expected: T
    ) {
        let event = utils::pop_log::<T>(space_address).unwrap();
        assert(event == expected, 'event\'s content incorrect');
    }

    #[test]
    #[available_gas(10000000000)]
    #[should_panic(expected: ('Caller is not the owner', 'ENTRYPOINT_FAILED'))]
    fn update_unauthorized() {
        let (config, space) = setup_update_settings();
        let mut input = UpdateSettingsCalldataImpl::default();

        testing::set_contract_address(contract_address_const::<'unauthorized'>());
        space.update_settings(input);
    }

    #[test]
    #[available_gas(10000000000)]
    fn update_min_voting_duration() {
        let (config, space) = setup_update_settings();
        let mut input = UpdateSettingsCalldataImpl::default();
        input.min_voting_duration = config.min_voting_duration + 1;

        space.update_settings(input.clone());

        assert(
            space.min_voting_duration() == input.min_voting_duration,
            'Min voting duration not updated'
        );
        let expected_event = MinVotingDurationUpdated {
            min_voting_duration: input.min_voting_duration
        };
        assert_correct_event::<MinVotingDurationUpdated>(space.contract_address, expected_event);
    }

    #[test]
    #[available_gas(10000000000)]
    #[should_panic(expected: ('Invalid duration', 'ENTRYPOINT_FAILED'))]
    fn update_min_voting_duration_too_big() {
        let (config, space) = setup_update_settings();
        let mut input = UpdateSettingsCalldataImpl::default();
        input.min_voting_duration = config.max_voting_duration + 1;

        space.update_settings(input.clone());
    }


    #[test]
    #[available_gas(10000000000)]
    fn update_max_voting_duration() {
        let (config, space) = setup_update_settings();
        let mut input = UpdateSettingsCalldataImpl::default();
        input.max_voting_duration = config.max_voting_duration + 1;

        space.update_settings(input.clone());

        assert(
            space.max_voting_duration() == input.max_voting_duration,
            'Max voting duration not updated'
        );
        let expected_event = MaxVotingDurationUpdated {
            max_voting_duration: input.max_voting_duration
        };
        assert_correct_event::<MaxVotingDurationUpdated>(space.contract_address, expected_event);
    }

    #[test]
    #[available_gas(10000000000)]
    #[should_panic(expected: ('Invalid duration', 'ENTRYPOINT_FAILED'))]
    fn update_max_voting_duration_too_small() {
        let (config, space) = setup_update_settings();
        let mut input = UpdateSettingsCalldataImpl::default();
        input.max_voting_duration = config.min_voting_duration - 1;

        space.update_settings(input.clone());
    }

    #[test]
    #[available_gas(10000000000)]
    fn update_min_max_voting_duration_at_once() {
        let (config, space) = setup_update_settings();
        let mut input = UpdateSettingsCalldataImpl::default();
        input.min_voting_duration = config.max_voting_duration + 1;
        input.max_voting_duration = config.max_voting_duration + 2;

        space.update_settings(input.clone());
        assert(
            space.min_voting_duration() == input.min_voting_duration,
            'Min voting duration not updated'
        );
        assert(
            space.max_voting_duration() == input.max_voting_duration,
            'Max voting duration not updated'
        );

        let expected_event = MinVotingDurationUpdated {
            min_voting_duration: input.min_voting_duration
        };
        assert_correct_event::<MinVotingDurationUpdated>(space.contract_address, expected_event);

        let expected_event = MaxVotingDurationUpdated {
            max_voting_duration: input.max_voting_duration
        };
        assert_correct_event::<MaxVotingDurationUpdated>(space.contract_address, expected_event);
    }

    #[test]
    #[available_gas(10000000000)]
    #[should_panic(expected: ('Invalid duration', 'ENTRYPOINT_FAILED'))]
    fn update_min_max_voting_duration_at_once_invalid() {
        let (config, space) = setup_update_settings();
        let mut input = UpdateSettingsCalldataImpl::default();
        input.min_voting_duration = config.max_voting_duration + 1;
        input
            .max_voting_duration = config
            .max_voting_duration; // min is bigger than max, should fail

        space.update_settings(input.clone());
    }

    #[test]
    #[available_gas(10000000000)]
    fn update_voting_delay() {
        let (config, space) = setup_update_settings();
        let mut input = UpdateSettingsCalldataImpl::default();
        input.voting_delay = config.voting_delay + 1;

        space.update_settings(input.clone());

        assert(space.voting_delay() == input.voting_delay, 'Voting delay not updated');
        let expected = VotingDelayUpdated { voting_delay: input.voting_delay };
        assert_correct_event::<VotingDelayUpdated>(space.contract_address, expected);
    }

    #[test]
    #[available_gas(10000000000)]
    fn metadata_uri() {
        let (config, space) = setup_update_settings();
        let mut input = UpdateSettingsCalldataImpl::default();
        let mut arr = array![];
        'hello!'.serialize(ref arr);
        input.metadata_uri = arr;

        space.update_settings(input.clone());
        let expected = MetadataUriUpdated { metadata_URI: input.metadata_URI.span() };
        assert_correct_event::<MetadataUriUpdated>(space.contract_address, expected);
    }

    #[test]
    #[available_gas(10000000000)]
    fn dao_uri() {
        let (config, space) = setup_update_settings();
        let mut input = UpdateSettingsCalldataImpl::default();
        let mut arr = array![];
        'hello!'.serialize(ref arr);
        input.dao_uri = arr;

        space.update_settings(input.clone());
        let expected = DaoUriUpdated { dao_URI: input.dao_URI.span() };
        assert_correct_event::<DaoUriUpdated>(space.contract_address, expected);
    }

    #[test]
    #[available_gas(10000000000)]
    fn proposal_validation_strategy() {
        let (config, space) = setup_update_settings();
        let mut input = UpdateSettingsCalldataImpl::default();
        let randomStrategy = StrategyImpl::from_address(
            contract_address_const::<'randomStrategy'>()
        );
        input.proposal_validation_strategy = randomStrategy;
        let mut arr = array![];
        'hello!'.serialize(ref arr);
        input.proposal_validation_strategy_metadata_uri = arr;

        space.update_settings(input.clone());

        assert(
            space.proposal_validation_strategy() == input.proposal_validation_strategy,
            'Proposal strategy not updated'
        );
        let expected = ProposalValidationStrategyUpdated {
            proposal_validation_strategy: input.proposal_validation_strategy,
            proposal_validation_strategy_metadata_URI: input
                .proposal_validation_strategy_metadata_URI
                .span()
        };
        assert_correct_event::<ProposalValidationStrategyUpdated>(space.contract_address, expected);
    }

    #[test]
    #[available_gas(10000000000)]
    fn add_authenticators() {
        let (config, space) = setup_update_settings();
        let mut input = UpdateSettingsCalldataImpl::default();
        let auth1 = contract_address_const::<'authenticator1'>();
        let auth2 = contract_address_const::<'authenticator2'>();
        let mut arr = array![auth1, auth2];
        input.authenticators_to_add = arr;

        space.update_settings(input.clone());

        assert(space.authenticators(auth1) == true, 'Authenticator 1 not added');
        assert(space.authenticators(auth2) == true, 'Authenticator 2 not added');

        let expected = AuthenticatorsAdded { authenticators: input.authenticators_to_add.span() };
        assert_correct_event::<AuthenticatorsAdded>(space.contract_address, expected);
    }

    #[test]
    #[available_gas(10000000000)]
    fn remove_authenticators() {
        let (config, space) = setup_update_settings();
        let mut input = UpdateSettingsCalldataImpl::default();
        let auth1 = *config.authenticators.at(0);
        let mut arr = array![auth1];
        input.authenticators_to_remove = arr;

        space.update_settings(input.clone());

        assert(space.authenticators(auth1) == false, 'Authenticator not removed');
        let expected = AuthenticatorsRemoved {
            authenticators: input.authenticators_to_remove.span()
        };
        assert_correct_event::<AuthenticatorsRemoved>(space.contract_address, expected);
    }

    #[test]
    #[available_gas(10000000000)]
    fn add_voting_strategies() {
        let (config, space) = setup_update_settings();
        let mut input = UpdateSettingsCalldataImpl::default();

        let vs1 = StrategyImpl::from_address(contract_address_const::<'votingStrategy1'>());
        let vs2 = StrategyImpl::from_address(contract_address_const::<'votingStrategy2'>());

        let mut arr = array![vs1.clone(), vs2.clone()];
        input.voting_strategies_to_add = arr;

        space.update_settings(input.clone());

        assert(space.voting_strategies(1) == vs1, 'Voting strategy 1 not added');
        assert(space.voting_strategies(2) == vs2, 'Voting strategy 2 not added');
        assert(space.active_voting_strategies() == 0b111, 'Voting strategies not active');
<<<<<<< HEAD

        let expected = VotingStrategiesAdded {
            voting_strategies: input.voting_strategies_to_add.span(),
            voting_strategy_metadata_URIs: array![].span()
        };
        assert_correct_event::<VotingStrategiesAdded>(space.contract_address, expected);
=======
    // TODO: check event once it's been added
    // voting_strategies_metadata_uris_to_add: Array<Array<felt252>>,
>>>>>>> 698d4dd5
    }


    #[test]
    #[available_gas(10000000000)]
    fn remove_voting_strategies() {
        let (config, space) = setup_update_settings();
        let mut input = UpdateSettingsCalldataImpl::default();

        // First, add a new voting strategy
        let vs1 = StrategyImpl::from_address(contract_address_const::<'votingStrategy1'>());
        let mut arr = array![vs1.clone()];
        input.voting_strategies_to_add = arr;
        space.update_settings(input);
        assert(space.voting_strategies(1) == vs1, 'Voting strategy 1 not added');
        assert(space.active_voting_strategies() == 0b11, 'Voting strategy not active');

        // Drop the event that just got emitted
        utils::drop_event(space.contract_address);

        // Now, remove the first voting strategy
        let mut input = UpdateSettingsCalldataImpl::default();
        let mut arr = array![0];
        input.voting_strategies_to_remove = arr;

        space.update_settings(input.clone());
        assert(space.active_voting_strategies() == 0b10, 'strategy not removed');

        let expected = VotingStrategiesRemoved {
            voting_strategy_indices: input.voting_strategies_to_remove.span()
        };
        assert_correct_event::<VotingStrategiesRemoved>(space.contract_address, expected);
    }

    #[test]
    #[available_gas(10000000000)]
    #[should_panic(expected: ('No active voting strategy left', 'ENTRYPOINT_FAILED'))]
    fn remove_all_voting_strategies() {
        let (config, space) = setup_update_settings();
        let mut input = UpdateSettingsCalldataImpl::default();

        // Remove the first voting strategy
        let mut arr = array![0];
        input.voting_strategies_to_remove = arr;

        space.update_settings(input);
    }
}<|MERGE_RESOLUTION|>--- conflicted
+++ resolved
@@ -176,7 +176,7 @@
         input.metadata_uri = arr;
 
         space.update_settings(input.clone());
-        let expected = MetadataUriUpdated { metadata_URI: input.metadata_URI.span() };
+        let expected = MetadataUriUpdated { metadata_uri: input.metadata_uri.span() };
         assert_correct_event::<MetadataUriUpdated>(space.contract_address, expected);
     }
 
@@ -190,7 +190,7 @@
         input.dao_uri = arr;
 
         space.update_settings(input.clone());
-        let expected = DaoUriUpdated { dao_URI: input.dao_URI.span() };
+        let expected = DaoUriUpdated { dao_uri: input.dao_uri.span() };
         assert_correct_event::<DaoUriUpdated>(space.contract_address, expected);
     }
 
@@ -215,8 +215,8 @@
         );
         let expected = ProposalValidationStrategyUpdated {
             proposal_validation_strategy: input.proposal_validation_strategy,
-            proposal_validation_strategy_metadata_URI: input
-                .proposal_validation_strategy_metadata_URI
+            proposal_validation_strategy_metadata_uri: input
+                .proposal_validation_strategy_metadata_uri
                 .span()
         };
         assert_correct_event::<ProposalValidationStrategyUpdated>(space.contract_address, expected);
@@ -276,17 +276,11 @@
         assert(space.voting_strategies(1) == vs1, 'Voting strategy 1 not added');
         assert(space.voting_strategies(2) == vs2, 'Voting strategy 2 not added');
         assert(space.active_voting_strategies() == 0b111, 'Voting strategies not active');
-<<<<<<< HEAD
-
         let expected = VotingStrategiesAdded {
             voting_strategies: input.voting_strategies_to_add.span(),
-            voting_strategy_metadata_URIs: array![].span()
+            voting_strategy_metadata_uris: array![].span()
         };
         assert_correct_event::<VotingStrategiesAdded>(space.contract_address, expected);
-=======
-    // TODO: check event once it's been added
-    // voting_strategies_metadata_uris_to_add: Array<Array<felt252>>,
->>>>>>> 698d4dd5
     }
 
 
