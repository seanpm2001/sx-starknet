--- conflicted
+++ resolved
@@ -72,13 +72,8 @@
             .append(Strategy { address: vanilla_voting_strategy_address, params: array![] });
 
         // Deploy Vanilla Execution Strategy 
-<<<<<<< HEAD
-        let mut initializer_calldata = ArrayTrait::<felt252>::new();
+        let mut initializer_calldata = array![];
         quorum.serialize(ref initializer_calldata);
-=======
-        let mut constructor_calldata = array![];
-        quorum.serialize(ref constructor_calldata);
->>>>>>> dda48da1
         let (vanilla_execution_strategy_address, _) = deploy_syscall(
             VanillaExecutionStrategy::TEST_CLASS_HASH.try_into().unwrap(),
             0,
@@ -111,8 +106,7 @@
         authenticators: @Array<ContractAddress>
     ) -> Array<felt252> {
         // Using empty arrays for all the metadata fields
-<<<<<<< HEAD
-        let mut initializer_calldata = array::ArrayTrait::<felt252>::new();
+        let mut initializer_calldata = array![];
         owner.serialize(ref initializer_calldata);
         min_voting_duration.serialize(ref initializer_calldata);
         max_voting_duration.serialize(ref initializer_calldata);
@@ -126,22 +120,6 @@
         ArrayTrait::<felt252>::new().serialize(ref initializer_calldata);
 
         initializer_calldata
-=======
-        let mut constructor_calldata = array![];
-        constructor_calldata.append((*owner).into());
-        constructor_calldata.append((*max_voting_duration).into());
-        constructor_calldata.append((*min_voting_duration).into());
-        constructor_calldata.append((*voting_delay).into());
-        proposal_validation_strategy.serialize(ref constructor_calldata);
-        ArrayTrait::<felt252>::new().serialize(ref constructor_calldata);
-        voting_strategies.serialize(ref constructor_calldata);
-        ArrayTrait::<felt252>::new().serialize(ref constructor_calldata);
-        authenticators.serialize(ref constructor_calldata);
-        ArrayTrait::<felt252>::new().serialize(ref constructor_calldata);
-        ArrayTrait::<felt252>::new().serialize(ref constructor_calldata);
-
-        constructor_calldata
->>>>>>> dda48da1
     }
 
     fn deploy(config: @Config) -> (IFactoryDispatcher, ISpaceDispatcher) {
