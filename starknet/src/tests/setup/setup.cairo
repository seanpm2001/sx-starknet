#[cfg(test)]
mod setup {
    use starknet::{ContractAddress, contract_address_const};
    use sx::types::Strategy;
    use sx::authenticators::vanilla::{VanillaAuthenticator};
    use sx::execution_strategies::vanilla::VanillaExecutionStrategy;
    use sx::voting_strategies::vanilla::VanillaVotingStrategy;
    use sx::proposal_validation_strategies::vanilla::VanillaProposalValidationStrategy;
    use sx::tests::utils::strategy_trait::StrategyImpl;
    use integer::u256_from_felt252;
    use starknet::testing;
    use starknet::syscalls::deploy_syscall;
    use sx::factory::factory::{Factory, IFactoryDispatcher, IFactoryDispatcherTrait};
    use starknet::ClassHash;
    use sx::space::space::{Space, ISpaceDispatcher, ISpaceDispatcherTrait};

    #[derive(Drop, Serde)]
    struct Config {
        owner: ContractAddress,
        min_voting_duration: u32,
        max_voting_duration: u32,
        voting_delay: u32,
        proposal_validation_strategy: Strategy,
        proposal_validation_strategy_metadata_uri: Array<felt252>,
        voting_strategies: Array<Strategy>,
        voting_strategies_metadata_uris: Array<Array<felt252>>,
        authenticators: Array<ContractAddress>,
        metadata_uri: Array<felt252>,
        dao_uri: Array<felt252>,
    }

    trait ConfigTrait {
        fn get_initialize_calldata(self: @Config) -> Array<felt252>;
    }

    impl ConfigImpl of ConfigTrait {
        fn get_initialize_calldata(self: @Config) -> Array<felt252> {
            let mut calldata = array![];
            self.serialize(ref calldata);
            calldata
        }
    }

    fn setup() -> Config {
        let deployer = contract_address_const::<0x1234>();
        testing::set_caller_address(deployer);
        testing::set_contract_address(deployer);

        // Space Settings
        let owner = contract_address_const::<0x123456789>();
<<<<<<< HEAD
        let max_voting_duration = 2;
        let min_voting_duration = 1;
        let voting_delay = 1;
=======
        let max_voting_duration = 2_u32;
        let min_voting_duration = 1_u32;
        let voting_delay = 1_u32;
>>>>>>> 5a697e5c
        let quorum = u256_from_felt252(1);

        // Deploy Vanilla Authenticator 
        let (vanilla_authenticator_address, _) = deploy_syscall(
            VanillaAuthenticator::TEST_CLASS_HASH.try_into().unwrap(), 0, array![].span(), false
        )
            .unwrap();
        let mut authenticators = ArrayTrait::<ContractAddress>::new();
        authenticators.append(vanilla_authenticator_address);

        // Deploy Vanilla Proposal Validation Strategy
        let (vanilla_proposal_validation_address, _) = deploy_syscall(
            VanillaProposalValidationStrategy::TEST_CLASS_HASH.try_into().unwrap(),
            0,
            array![].span(),
            false
        )
            .unwrap();
        let proposal_validation_strategy = StrategyImpl::from_address(
            vanilla_proposal_validation_address
        );

        // Deploy Vanilla Voting Strategy 
        let (vanilla_voting_strategy_address, _) = deploy_syscall(
            VanillaVotingStrategy::TEST_CLASS_HASH.try_into().unwrap(), 0, array![].span(), false
        )
            .unwrap();
        let mut voting_strategies = ArrayTrait::<Strategy>::new();
        voting_strategies
            .append(Strategy { address: vanilla_voting_strategy_address, params: array![] });

        // Deploy Vanilla Execution Strategy 
        let mut initializer_calldata = array![];
        quorum.serialize(ref initializer_calldata);
        let (vanilla_execution_strategy_address, _) = deploy_syscall(
            VanillaExecutionStrategy::TEST_CLASS_HASH.try_into().unwrap(),
            0,
            initializer_calldata.span(),
            false
        )
            .unwrap();
        let vanilla_execution_strategy = StrategyImpl::from_address(
            vanilla_execution_strategy_address
        );

        let proposal_validation_strategy_metadata_uri = array!['https:://rick.roll'];
        let voting_strategies_metadata_uris = array![];
        let dao_uri = array!['https://dao.uri'];
        let metadata_uri = array!['https://metadata.uri'];

        Config {
            owner,
            min_voting_duration,
            max_voting_duration,
            voting_delay,
            proposal_validation_strategy,
            proposal_validation_strategy_metadata_uri,
            voting_strategies,
            voting_strategies_metadata_uris,
            authenticators,
            metadata_uri,
            dao_uri,
        }
    }

<<<<<<< HEAD
=======
    fn get_initialize_calldata(
        owner: @ContractAddress,
        min_voting_duration: @u32,
        max_voting_duration: @u32,
        voting_delay: @u32,
        proposal_validation_strategy: @Strategy,
        voting_strategies: @Array<Strategy>,
        authenticators: @Array<ContractAddress>
    ) -> Array<felt252> {
        // Using empty arrays for all the metadata fields
        let mut initializer_calldata = array![];
        owner.serialize(ref initializer_calldata);
        min_voting_duration.serialize(ref initializer_calldata);
        max_voting_duration.serialize(ref initializer_calldata);
        voting_delay.serialize(ref initializer_calldata);
        proposal_validation_strategy.serialize(ref initializer_calldata);
        ArrayTrait::<felt252>::new().serialize(ref initializer_calldata);
        voting_strategies.serialize(ref initializer_calldata);
        ArrayTrait::<felt252>::new().serialize(ref initializer_calldata);
        authenticators.serialize(ref initializer_calldata);
        ArrayTrait::<felt252>::new().serialize(ref initializer_calldata);
        ArrayTrait::<felt252>::new().serialize(ref initializer_calldata);

        initializer_calldata
    }

>>>>>>> 5a697e5c
    fn deploy(config: @Config) -> (IFactoryDispatcher, ISpaceDispatcher) {
        let space_class_hash: ClassHash = Space::TEST_CLASS_HASH.try_into().unwrap();
        let contract_address_salt = 0;

        let (factory_address, _) = deploy_syscall(
            Factory::TEST_CLASS_HASH.try_into().unwrap(), 0, array![].span(), false
        )
            .unwrap();

        let factory = IFactoryDispatcher { contract_address: factory_address };

        let mut initializer_calldata = config.get_initialize_calldata();
        let space_address = factory
            .deploy(space_class_hash, contract_address_salt, initializer_calldata.span());

        let space = ISpaceDispatcher { contract_address: space_address };

        (factory, space)
    }
}<|MERGE_RESOLUTION|>--- conflicted
+++ resolved
@@ -48,15 +48,9 @@
 
         // Space Settings
         let owner = contract_address_const::<0x123456789>();
-<<<<<<< HEAD
         let max_voting_duration = 2;
         let min_voting_duration = 1;
         let voting_delay = 1;
-=======
-        let max_voting_duration = 2_u32;
-        let min_voting_duration = 1_u32;
-        let voting_delay = 1_u32;
->>>>>>> 5a697e5c
         let quorum = u256_from_felt252(1);
 
         // Deploy Vanilla Authenticator 
@@ -122,35 +116,6 @@
         }
     }
 
-<<<<<<< HEAD
-=======
-    fn get_initialize_calldata(
-        owner: @ContractAddress,
-        min_voting_duration: @u32,
-        max_voting_duration: @u32,
-        voting_delay: @u32,
-        proposal_validation_strategy: @Strategy,
-        voting_strategies: @Array<Strategy>,
-        authenticators: @Array<ContractAddress>
-    ) -> Array<felt252> {
-        // Using empty arrays for all the metadata fields
-        let mut initializer_calldata = array![];
-        owner.serialize(ref initializer_calldata);
-        min_voting_duration.serialize(ref initializer_calldata);
-        max_voting_duration.serialize(ref initializer_calldata);
-        voting_delay.serialize(ref initializer_calldata);
-        proposal_validation_strategy.serialize(ref initializer_calldata);
-        ArrayTrait::<felt252>::new().serialize(ref initializer_calldata);
-        voting_strategies.serialize(ref initializer_calldata);
-        ArrayTrait::<felt252>::new().serialize(ref initializer_calldata);
-        authenticators.serialize(ref initializer_calldata);
-        ArrayTrait::<felt252>::new().serialize(ref initializer_calldata);
-        ArrayTrait::<felt252>::new().serialize(ref initializer_calldata);
-
-        initializer_calldata
-    }
-
->>>>>>> 5a697e5c
     fn deploy(config: @Config) -> (IFactoryDispatcher, ISpaceDispatcher) {
         let space_class_hash: ClassHash = Space::TEST_CLASS_HASH.try_into().unwrap();
         let contract_address_salt = 0;
