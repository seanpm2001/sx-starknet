--- conflicted
+++ resolved
@@ -191,7 +191,6 @@
 }
 
 fn get_domain_hash(name: felt252, version: felt252) -> u256 {
-<<<<<<< HEAD
     let mut encoded_data = array![
         u256 {
             low: DOMAIN_TYPEHASH_LOW, high: DOMAIN_TYPEHASH_HIGH
@@ -203,15 +202,6 @@
             low: 'dummy', high: 0
         }, starknet::get_contract_address().into(),
     ];
-=======
-    let mut encoded_data = ArrayTrait::<u256>::new();
-    encoded_data.append(u256 { low: DOMAIN_TYPEHASH_LOW, high: DOMAIN_TYPEHASH_HIGH });
-    encoded_data.append(name.into());
-    encoded_data.append(version.into());
-    // TODO: chain id doesnt seem like its exposed atm, so just dummy value for now
-    encoded_data.append('dummy'.into());
-    encoded_data.append(starknet::get_contract_address().into());
->>>>>>> c3764146
     keccak::keccak_u256s_le_inputs(encoded_data.span())
 }
 
