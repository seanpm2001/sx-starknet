--- conflicted
+++ resolved
@@ -18,13 +18,8 @@
             self: @ContractState,
             timestamp: u32,
             voter: UserAddress,
-<<<<<<< HEAD
-            params: Span<felt252>, // [root]
-            user_params: Span<felt252>, // [Serde(leaf), Serde(proofs)]
-=======
-            params: Array<felt252>, // [root: felt252]
-            user_params: Array<felt252>, // [leaf: Leaf, proof: Array<felt252>)]
->>>>>>> 36dda671
+            params: Span<felt252>, // [root: felt252]
+            user_params: Span<felt252>, // [leaf: Leaf, proof: Array<felt252>]
         ) -> u256 {
             let cache = user_params; // cache
 
