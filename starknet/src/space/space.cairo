--- conflicted
+++ resolved
@@ -116,40 +116,6 @@
     }
 
     #[event]
-<<<<<<< HEAD
-    fn SpaceCreated(
-        _space: ContractAddress,
-        _owner: ContractAddress,
-        _min_voting_duration: u32,
-        _max_voting_duration: u32,
-        _voting_delay: u32,
-        _proposal_validation_strategy: @Strategy,
-        _proposal_validation_strategy_metadata_uri: @Array<felt252>,
-        _voting_strategies: @Array<Strategy>,
-        _voting_strategy_metadata_uris: @Array<Array<felt252>>,
-        _authenticators: @Array<ContractAddress>,
-        _metadata_uri: @Array<felt252>,
-        _dao_uri: @Array<felt252>,
-    ) {}
-
-    #[event]
-    fn ProposalCreated(
-        _proposal_id: u256,
-        _author: UserAddress,
-        _proposal: @Proposal,
-        _payload: @Array<felt252>,
-        _metadata_uri: @Array<felt252>
-    ) {}
-
-    #[event]
-    fn VoteCast(
-        _proposal_id: u256,
-        _voter: UserAddress,
-        _choice: Choice,
-        _voting_power: u256,
-        _metadata_uri: @Array<felt252>
-    ) {}
-=======
     #[derive(Drop, starknet::Event)]
     enum Event {
         SpaceCreated: SpaceCreated,
@@ -179,12 +145,12 @@
         max_voting_duration: u32,
         voting_delay: u32,
         proposal_validation_strategy: Strategy,
-        proposal_validation_strategy_metadata_URI: Span<felt252>,
+        proposal_validation_strategy_metadata_uri: Span<felt252>,
         voting_strategies: Span<Strategy>,
-        voting_strategy_metadata_URIs: Span<Array<felt252>>,
+        voting_strategy_metadata_uris: Span<Array<felt252>>,
         authenticators: Span<ContractAddress>,
-        metadata_URI: Span<felt252>,
-        dao_URI: Span<felt252>,
+        metadata_uri: Span<felt252>,
+        dao_uri: Span<felt252>,
     }
 
     #[derive(Drop, starknet::Event)]
@@ -193,9 +159,8 @@
         author: UserAddress,
         proposal: Proposal,
         payload: Span<felt252>,
-        metadata_URI: Span<felt252>,
-    }
->>>>>>> 5a697e5c
+        metadata_uri: Span<felt252>,
+    }
 
     #[derive(Drop, starknet::Event)]
     struct VoteCast {
@@ -203,45 +168,30 @@
         voter: UserAddress,
         choice: Choice,
         voting_power: u256,
-        metadata_URI: Span<felt252>,
-    }
-
-<<<<<<< HEAD
-    #[event]
-    fn ProposalUpdated(
-        _proposal_id: u256, _execution_stategy: @Strategy, _metadata_uri: @Array<felt252>
-    ) {}
-=======
+        metadata_uri: Span<felt252>,
+    }
+
     #[derive(Drop, starknet::Event)]
     struct ProposalExecuted {
         proposal_id: u256,
     }
->>>>>>> 5a697e5c
 
     #[derive(Drop, starknet::Event)]
     struct ProposalUpdated {
         proposal_id: u256,
         execution_strategy: Strategy,
-        metadata_URI: Span<felt252>,
-    }
-
-<<<<<<< HEAD
-    #[event]
-    fn VotingStrategiesAdded(
-        _new_voting_strategies: @Array<Strategy>,
-        _new_voting_strategy_metadata_uris: @Array<Array<felt252>>
-    ) {}
-=======
+        metadata_uri: Span<felt252>,
+    }
+
     #[derive(Drop, starknet::Event)]
     struct ProposalCancelled {
         proposal_id: u256,
     }
->>>>>>> 5a697e5c
 
     #[derive(Drop, starknet::Event)]
     struct VotingStrategiesAdded {
         voting_strategies: Span<Strategy>,
-        voting_strategy_metadata_URIs: Span<Array<felt252>>,
+        voting_strategy_metadata_uris: Span<Array<felt252>>,
     }
 
     #[derive(Drop, starknet::Event)]
@@ -254,13 +204,6 @@
         authenticators: Span<ContractAddress>,
     }
 
-<<<<<<< HEAD
-    #[event]
-    fn MetadatauriUpdated(_new_metadata_uri: @Array<felt252>) {}
-
-    #[event]
-    fn DaouriUpdated(_new_dao_uri: @Array<felt252>) {}
-=======
     #[derive(Drop, starknet::Event)]
     struct AuthenticatorsRemoved {
         authenticators: Span<ContractAddress>,
@@ -270,7 +213,6 @@
     struct MaxVotingDurationUpdated {
         max_voting_duration: u32,
     }
->>>>>>> 5a697e5c
 
     #[derive(Drop, starknet::Event)]
     struct MinVotingDurationUpdated {
@@ -280,21 +222,13 @@
     #[derive(Drop, starknet::Event)]
     struct ProposalValidationStrategyUpdated {
         proposal_validation_strategy: Strategy,
-        proposal_validation_strategy_metadata_URI: Span<felt252>,
-    }
-
-<<<<<<< HEAD
-    #[event]
-    fn ProposalValidationStrategyUpdated(
-        _new_proposal_validation_strategy: @Strategy,
-        _new_proposal_validation_strategy_metadata_uri: @Array<felt252>
-    ) {}
-=======
+        proposal_validation_strategy_metadata_uri: Span<felt252>,
+    }
+
     #[derive(Drop, starknet::Event)]
     struct VotingDelayUpdated {
         voting_delay: u32,
     }
->>>>>>> 5a697e5c
 
     #[derive(Drop, starknet::Event)]
     struct Upgraded {
@@ -304,12 +238,12 @@
 
     #[derive(Drop, starknet::Event)]
     struct MetadataUriUpdated {
-        metadata_URI: Span<felt252>,
+        metadata_uri: Span<felt252>,
     }
 
     #[derive(Drop, starknet::Event)]
     struct DaoUriUpdated {
-        dao_URI: Span<felt252>,
+        dao_uri: Span<felt252>,
     }
 
     #[external(v0)]
@@ -328,22 +262,6 @@
             metadata_uri: Array<felt252>,
             dao_uri: Array<felt252>,
         ) {
-<<<<<<< HEAD
-            SpaceCreated(
-                info::get_contract_address(),
-                owner,
-                min_voting_duration,
-                max_voting_duration,
-                voting_delay,
-                @proposal_validation_strategy,
-                @proposal_validation_strategy_metadata_uri,
-                @voting_strategies,
-                @voting_strategy_metadata_uris,
-                @authenticators,
-                @metadata_uri,
-                @dao_uri
-            );
-=======
             self
                 .emit(
                     Event::SpaceCreated(
@@ -354,18 +272,17 @@
                             max_voting_duration: max_voting_duration,
                             voting_delay: voting_delay,
                             proposal_validation_strategy: proposal_validation_strategy.clone(),
-                            proposal_validation_strategy_metadata_URI: proposal_validation_strategy_metadata_URI
+                            proposal_validation_strategy_metadata_uri: proposal_validation_strategy_metadata_uri
                                 .span(),
                             voting_strategies: voting_strategies.span(),
-                            voting_strategy_metadata_URIs: voting_strategy_metadata_URIs.span(),
+                            voting_strategy_metadata_uris: voting_strategy_metadata_uris.span(),
                             authenticators: authenticators.span(),
-                            metadata_URI: metadata_URI.span(),
-                            dao_URI: dao_URI.span()
+                            metadata_uri: metadata_uri.span(),
+                            dao_uri: dao_uri.span()
                         }
                     )
                 );
 
->>>>>>> 5a697e5c
             // Checking that the contract is not already initialized
             //TODO: temporary component syntax (see imports too)
             let mut state: Reinitializable::ContractState =
@@ -439,11 +356,6 @@
 
             self._next_proposal_id.write(proposal_id + 1_u256);
 
-<<<<<<< HEAD
-            ProposalCreated(
-                proposal_id, author, snap_proposal, @execution_strategy.params, @metadata_uri
-            );
-=======
             self
                 .emit(
                     Event::ProposalCreated(
@@ -452,11 +364,10 @@
                             author: author,
                             proposal: clone_proposal, // TODO: use span, remove clone
                             payload: execution_strategy.params.span(),
-                            metadata_URI: metadata_URI.span()
+                            metadata_uri: metadata_uri.span()
                         }
                     )
                 );
->>>>>>> 5a697e5c
         }
 
         fn vote(
@@ -501,9 +412,6 @@
                 );
             self._vote_registry.write((proposal_id, voter), true);
 
-<<<<<<< HEAD
-            VoteCast(proposal_id, voter, choice, voting_power, @metadata_uri);
-=======
             self
                 .emit(
                     Event::VoteCast(
@@ -512,11 +420,10 @@
                             voter: voter,
                             choice: choice,
                             voting_power: voting_power,
-                            metadata_URI: metadata_URI.span()
+                            metadata_uri: metadata_uri.span()
                         }
                     )
                 );
->>>>>>> 5a697e5c
         }
 
         fn execute(ref self: ContractState, proposal_id: u256, execution_payload: Array<felt252>) {
@@ -573,20 +480,16 @@
 
             self._proposals.write(proposal_id, proposal);
 
-<<<<<<< HEAD
-            ProposalUpdated(proposal_id, @execution_strategy, @metadata_uri);
-=======
             self
                 .emit(
                     Event::ProposalUpdated(
                         ProposalUpdated {
                             proposal_id: proposal_id,
                             execution_strategy: execution_strategy,
-                            metadata_URI: metadata_URI.span()
+                            metadata_uri: metadata_uri.span()
                         }
                     )
                 );
->>>>>>> 5a697e5c
         }
 
         fn cancel_proposal(ref self: ContractState, proposal_id: u256) {
@@ -740,27 +643,6 @@
             if input.voting_delay.should_update() {
                 _set_voting_delay(ref self, input.voting_delay);
 
-<<<<<<< HEAD
-            if NoUpdateArray::should_update((@input).metadata_uri) {
-                MetadatauriUpdated(@input.metadata_uri);
-            }
-
-            if NoUpdateArray::should_update((@input).dao_uri) {
-                DaouriUpdated(@input.dao_uri);
-            }
-
-            // if not NO_UPDATE
-            if NoUpdateStrategy::should_update((@input).proposal_validation_strategy) {
-                // TODO: might be possible to remove need to clone by defining the event or setter on a snapshot.
-                // Similarly for all non value types.
-                _set_proposal_validation_strategy(
-                    ref self, input.proposal_validation_strategy.clone()
-                );
-                ProposalValidationStrategyUpdated(
-                    @input.proposal_validation_strategy,
-                    @input.proposal_validation_strategy_metadata_uri
-                );
-=======
                 self
                     .emit(
                         Event::VotingDelayUpdated(
@@ -780,13 +662,12 @@
                                 proposal_validation_strategy: input
                                     .proposal_validation_strategy
                                     .clone(),
-                                proposal_validation_strategy_metadata_URI: input
-                                    .proposal_validation_strategy_metadata_URI
+                                proposal_validation_strategy_metadata_uri: input
+                                    .proposal_validation_strategy_metadata_uri
                                     .span()
                             }
                         )
                     );
->>>>>>> 5a697e5c
             }
 
             if input.authenticators_to_add.should_update() {
@@ -813,14 +694,6 @@
                     );
             }
 
-<<<<<<< HEAD
-            // if not NO_UPDATE
-            if NoUpdateArray::should_update((@input).voting_strategies_to_add) {
-                _add_voting_strategies(ref self, input.voting_strategies_to_add.clone());
-                VotingStrategiesAdded(
-                    @input.voting_strategies_to_add, @input.voting_strategies_metadata_uris_to_add
-                );
-=======
             if input.voting_strategies_to_add.should_update() {
                 _add_voting_strategies(ref self, input.voting_strategies_to_add.span());
                 self
@@ -828,13 +701,12 @@
                         Event::VotingStrategiesAdded(
                             VotingStrategiesAdded {
                                 voting_strategies: input.voting_strategies_to_add.span(),
-                                voting_strategy_metadata_URIs: input
-                                    .voting_strategies_metadata_URIs_to_add
+                                voting_strategy_metadata_uris: input
+                                    .voting_strategies_metadata_uris_to_add
                                     .span()
                             }
                         )
                     );
->>>>>>> 5a697e5c
             }
 
             if input.voting_strategies_to_remove.should_update() {
@@ -850,18 +722,18 @@
             }
 
             // TODO: test once #506 is merged
-            if NoUpdateString::should_update((@input).metadata_URI) {
+            if NoUpdateString::should_update((@input).metadata_uri) {
                 self
                     .emit(
                         Event::MetadataUriUpdated(
-                            MetadataUriUpdated { metadata_URI: input.metadata_URI.span() }
+                            MetadataUriUpdated { metadata_uri: input.metadata_uri.span() }
                         )
                     );
             }
 
             // TODO: test once #506 is merged
-            if NoUpdateString::should_update((@input).dao_URI) {
-                self.emit(Event::DaoUriUpdated(DaoUriUpdated { dao_URI: input.dao_URI.span() }));
+            if NoUpdateString::should_update((@input).dao_uri) {
+                self.emit(Event::DaoUriUpdated(DaoUriUpdated { dao_uri: input.dao_uri.span() }));
             }
         }
 
