--- conflicted
+++ resolved
@@ -240,12 +240,14 @@
             let mut state: Ownable::ContractState = Ownable::unsafe_new_contract_state();
             Ownable::initializer(ref state);
             Ownable::transfer_ownership(ref state, owner);
+            _set_max_voting_duration(
+                ref self, max_voting_duration
+            ); // Need to set max before min, or else `max == 0` and set_min will revert
             _set_min_voting_duration(ref self, min_voting_duration);
-            _set_max_voting_duration(ref self, max_voting_duration);
             _set_voting_delay(ref self, voting_delay);
             _set_proposal_validation_strategy(ref self, proposal_validation_strategy);
-            _add_voting_strategies(ref self, voting_strategies);
-            _add_authenticators(ref self, authenticators);
+            _add_voting_strategies(ref self, voting_strategies.span());
+            _add_authenticators(ref self, authenticators.span());
             self._next_proposal_id.write(1_u256);
         }
         fn propose(
@@ -584,51 +586,6 @@
         }
     }
 
-<<<<<<< HEAD
-    #[constructor]
-    fn constructor(
-        ref self: ContractState,
-        _owner: ContractAddress,
-        _max_voting_duration: u32,
-        _min_voting_duration: u32,
-        _voting_delay: u32,
-        _proposal_validation_strategy: Strategy,
-        _proposal_validation_strategy_metadata_URI: Array<felt252>,
-        _voting_strategies: Array<Strategy>,
-        _voting_strategies_metadata_URIs: Array<Array<felt252>>,
-        _authenticators: Array<ContractAddress>,
-        _metadata_URI: Array<felt252>,
-        _dao_URI: Array<felt252>
-    ) {
-        //TODO: temporary component syntax
-        let mut state: Ownable::ContractState = Ownable::unsafe_new_contract_state();
-        Ownable::initializer(ref state);
-        Ownable::transfer_ownership(ref state, _owner);
-        _set_max_voting_duration(ref self, _max_voting_duration);
-        _set_min_voting_duration(ref self, _min_voting_duration);
-        _set_voting_delay(ref self, _voting_delay);
-        _set_proposal_validation_strategy(ref self, _proposal_validation_strategy.clone());
-        _add_voting_strategies(ref self, _voting_strategies.span());
-        _add_authenticators(ref self, _authenticators.span());
-        self._next_proposal_id.write(1_u256);
-        SpaceCreated(
-            info::get_contract_address(),
-            _owner,
-            _voting_delay,
-            _min_voting_duration,
-            _max_voting_duration,
-            @_proposal_validation_strategy,
-            @_proposal_validation_strategy_metadata_URI,
-            @_voting_strategies,
-            @_voting_strategies_metadata_URIs,
-            @_authenticators,
-            @_metadata_URI,
-            @_dao_URI
-        );
-    }
-
-=======
->>>>>>> 3871e5f4
     /// 
     /// Internals
     ///
