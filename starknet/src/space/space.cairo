--- conflicted
+++ resolved
@@ -75,12 +75,8 @@
 #[starknet::contract]
 mod Space {
     use super::ISpace;
-<<<<<<< HEAD
-    use starknet::{ClassHash, ContractAddress, info, Store};
     use starknet::storage_access::{StorePacking, StoreUsingPacking};
-=======
     use starknet::{ClassHash, ContractAddress, info, Store, syscalls};
->>>>>>> 3871e5f4
     use zeroable::Zeroable;
     use array::{ArrayTrait, SpanTrait};
     use clone::Clone;
