--- conflicted
+++ resolved
@@ -9,11 +9,8 @@
 import '@nomiclabs/hardhat-waffle';
 import 'hardhat-gas-reporter';
 import '@nomiclabs/hardhat-etherscan';
-<<<<<<< HEAD
 import 'hardhat-abi-exporter';
-=======
 import 'solidity-coverage';
->>>>>>> 5c8c7922
 
 // const chainIds = {
 //   ganache: 1337,
